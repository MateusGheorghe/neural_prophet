#!/usr/bin/env python3

import unittest
import os
import pathlib
import math
import pandas as pd
import numpy as np
import matplotlib.pyplot as plt
import logging
from neuralprophet import (
    NeuralProphet,
    df_utils,
    time_dataset,
    configure,
)

log = logging.getLogger("NP.test")
log.setLevel("WARNING")
log.parent.setLevel("WARNING")

DIR = pathlib.Path(__file__).parent.parent.absolute()
DATA_DIR = os.path.join(DIR, "example_data")
PEYTON_FILE = os.path.join(DATA_DIR, "wp_log_peyton_manning.csv")
AIR_FILE = os.path.join(DATA_DIR, "air_passengers.csv")
YOS_FILE = os.path.join(DATA_DIR, "yosemite_temps.csv")


class UnitTests(unittest.TestCase):
    plot = False

    def test_impute_missing(self):
        """Debugging data preprocessing"""
        log.info("testing: Impute Missing")
        allow_missing_dates = False

        df = pd.read_csv(PEYTON_FILE)
        name = "test"
        df[name] = df["y"].values

        if not allow_missing_dates:
            df_na, _ = df_utils.add_missing_dates_nan(df.copy(deep=True), freq="D")
        else:
            df_na = df.copy(deep=True)
        to_fill = pd.isna(df_na["y"])
        # TODO fix debugging printout error
        log.debug("sum(to_fill): {}".format(sum(to_fill.values)))

        # df_filled, remaining_na = df_utils.fill_small_linear_large_trend(
        #     df.copy(deep=True),
        #     column=name,
        #     allow_missing_dates=allow_missing_dates
        # )
        df_filled = df.copy(deep=True)
        df_filled.loc[:, name], remaining_na = df_utils.fill_linear_then_rolling_avg(
            df_filled[name], limit_linear=5, rolling=20
        )
        # TODO fix debugging printout error
        log.debug("sum(pd.isna(df_filled[name])): {}".format(sum(pd.isna(df_filled[name]).values)))

        if self.plot:
            if not allow_missing_dates:
                df, _ = df_utils.add_missing_dates_nan(df, freq="D")
            df = df.loc[200:250]
            fig1 = plt.plot(df["ds"], df[name], "b-")
            fig1 = plt.plot(df["ds"], df[name], "b.")

            df_filled = df_filled.loc[200:250]
            # fig3 = plt.plot(df_filled['ds'], df_filled[name], 'kx')
            fig4 = plt.plot(df_filled["ds"][to_fill], df_filled[name][to_fill], "kx")
            plt.show()

    def test_time_dataset(self):
        # manually load any file that stores a time series, for example:
        df_in = pd.read_csv(AIR_FILE, index_col=False)
        log.debug("Infile shape: {}".format(df_in.shape))

        n_lags = 3
        n_forecasts = 1
        valid_p = 0.2
        df_train, df_val = df_utils.split_df(df_in, n_lags, n_forecasts, valid_p)

        # create a tabularized dataset from time series
        df = df_utils.check_dataframe(df_train)
        data_params = df_utils.init_data_params(df, normalize="minmax")
        df = df_utils.normalize(df, data_params)
        inputs, targets = time_dataset.tabularize_univariate_datetime(
            df,
            n_lags=n_lags,
            n_forecasts=n_forecasts,
        )
        log.debug(
            "tabularized inputs: {}".format(
                "; ".join(["{}: {}".format(inp, values.shape) for inp, values in inputs.items()])
            )
        )

    def test_normalize(self):
        for add in [0, -1, 0.00000001, -0.99999999]:
            length = 1000
            days = pd.date_range(start="2017-01-01", periods=length)
            y = np.zeros(length)
            y[1] = 1
            y = y + add
            df = pd.DataFrame({"ds": days, "y": y})
            m = NeuralProphet(
                normalize="soft",
            )
            data_params = df_utils.init_data_params(
                df,
                normalize=m.normalize,
                covariates_config=m.config_covar,
                regressor_config=m.regressors_config,
                events_config=m.events_config,
            )
            df_norm = df_utils.normalize(df, data_params)

    def test_add_lagged_regressors(self):
        NROWS = 512
        EPOCHS = 3
        BATCH_SIZE = 32

        df = pd.read_csv(PEYTON_FILE, nrows=NROWS)

        df["A"] = df["y"].rolling(7, min_periods=1).mean()
        df["B"] = df["y"].rolling(15, min_periods=1).mean()
        df["C"] = df["y"].rolling(30, min_periods=1).mean()

        col_dict = {
            "1": "A",
            "2": ["B"],
            "3": ["A", "B", "C"],
        }

        for key, value in col_dict.items():
            log.debug(value)
            if isinstance(value, list):
                feats = np.array(["ds", "y"] + value)
            else:
                feats = np.array(["ds", "y", value])
            df1 = pd.DataFrame(df, columns=feats)
            cols = [col for col in df1.columns if col not in ["ds", "y"]]
            m = NeuralProphet(
                n_forecasts=1,
                n_lags=3,
                weekly_seasonality=False,
                daily_seasonality=False,
                epochs=EPOCHS,
                batch_size=BATCH_SIZE,
            )
            m = m.add_lagged_regressor(names=cols)
            metrics_df = m.fit(df1, freq="D", validate_each_epoch=True)
            future = m.make_future_dataframe(df1, n_historic_predictions=365)
            ## Check if the future dataframe contains all the lagged regressors
            check = any(item in future.columns for item in cols)
            forecast = m.predict(future)
            log.debug(check)

    def test_auto_batch_epoch(self):
        check = {
            "1": (1, 500),
            "10": (10, 500),
            "100": (16, 320),
            "1000": (32, 181),
            "10000": (64, 102),
            "100000": (128, 57),
            "1000000": (256, 50),
            "10000000": (256, 50),
        }
        for n_data in [10, int(1e3), int(1e6)]:
            c = configure.Train(
                learning_rate=None,
                epochs=None,
                batch_size=None,
                loss_func="mse",
                ar_sparsity=None,
                train_speed=0,
                optimizer="SGD",
            )
            c.set_auto_batch_epoch(n_data)
            log.debug("n_data: {}, batch: {}, epoch: {}".format(n_data, c.batch_size, c.epochs))
            batch, epoch = check["{}".format(n_data)]
            assert c.batch_size == batch
            assert c.epochs == epoch

    def test_train_speed_custom(self):
        df = pd.read_csv(PEYTON_FILE, nrows=102)[:100]
        batch_size = 16
        epochs = 4
        learning_rate = 1.0
        check = {
            "-2": (int(batch_size / 4), int(epochs * 4), learning_rate / 4),
            "-1": (int(batch_size / 2), int(epochs * 2), learning_rate / 2),
            "0": (batch_size, epochs, learning_rate),
            "1": (int(batch_size * 2), max(1, int(epochs / 2)), learning_rate * 2),
            "2": (int(batch_size * 4), max(1, int(epochs / 4)), learning_rate * 4),
        }
        for train_speed in [-1, 0, 2]:
            m = NeuralProphet(
                learning_rate=learning_rate,
                batch_size=batch_size,
                epochs=epochs,
                train_speed=train_speed,
            )
            m.fit(df, freq="D")
            c = m.config_train
            log.debug(
                "train_speed: {}, batch: {}, epoch: {}, learning_rate: {}".format(
                    train_speed, c.batch_size, c.epochs, c.learning_rate
                )
            )
            batch, epoch, lr = check["{}".format(train_speed)]
            assert c.batch_size == batch
            assert c.epochs == epoch
            assert math.isclose(c.learning_rate, lr)

    def test_train_speed_auto(self):
        df = pd.read_csv(PEYTON_FILE, nrows=102)[:100]
        batch_size = 16
        epochs = 320
        check2 = {
            "-2": (int(batch_size / 4), int(epochs * 4)),
            "-1": (int(batch_size / 2), int(epochs * 2)),
            "0": (batch_size, epochs),
            "1": (int(batch_size * 2), int(epochs / 2)),
            "2": (int(batch_size * 4), int(epochs / 4)),
        }
        for train_speed in [2]:
            m = NeuralProphet(
                train_speed=train_speed,
            )
            m.fit(df, freq="D")
            c = m.config_train
            batch, epoch = check2["{}".format(train_speed)]
            log.debug("train_speed: {}, batch(check): {}, epoch(check): {}".format(train_speed, batch, epoch))
            log.debug("train_speed: {}, batch: {}, epoch: {}".format(train_speed, c.batch_size, c.epochs))

            assert c.batch_size == batch
            assert c.epochs == epoch

    def test_split_impute(self):
        def check_split(df_in, df_len_expected, n_lags, n_forecasts, freq, p=0.1):
            m = NeuralProphet(
                n_lags=n_lags,
                n_forecasts=n_forecasts,
            )
            df_in = df_utils.check_dataframe(df_in, check_y=False)
            df_in = m._handle_missing_data(df_in, freq=freq, predicting=False)
            assert df_len_expected == len(df_in)

            total_samples = len(df_in) - n_lags - 2 * n_forecasts + 2
            df_train, df_test = m.split_df(df_in, freq=freq, valid_p=0.1)
            n_train = len(df_train) - n_lags - n_forecasts + 1
            n_test = len(df_test) - n_lags - n_forecasts + 1
            assert total_samples == n_train + n_test

            n_test_expected = max(1, int(total_samples * p))
            n_train_expected = total_samples - n_test_expected
            assert n_train == n_train_expected
            assert n_test == n_test_expected

        log.info("testing: SPLIT: daily data")
        df = pd.read_csv(PEYTON_FILE)
        check_split(df_in=df, df_len_expected=len(df) + 59, freq="D", n_lags=10, n_forecasts=3)

        log.info("testing: SPLIT: monthly data")
        df = pd.read_csv(AIR_FILE)
        check_split(df_in=df, df_len_expected=len(df), freq="MS", n_lags=10, n_forecasts=3)

        log.info("testing: SPLIT:  5min data")
        df = pd.read_csv(YOS_FILE)
        check_split(df_in=df, df_len_expected=len(df), freq="5min", n_lags=10, n_forecasts=3)

        # redo with no lags
        log.info("testing: SPLIT: daily data")
        df = pd.read_csv(PEYTON_FILE)
        check_split(df_in=df, df_len_expected=len(df), freq="D", n_lags=0, n_forecasts=1)

        log.info("testing: SPLIT: monthly data")
        df = pd.read_csv(AIR_FILE)
        check_split(df_in=df, df_len_expected=len(df), freq="MS", n_lags=0, n_forecasts=1)

        log.info("testing: SPLIT:  5min data")
        df = pd.read_csv(YOS_FILE)
        check_split(df_in=df, df_len_expected=len(df) - 12, freq="5min", n_lags=0, n_forecasts=1)

    def test_cv(self):
        def check_folds(df, n_lags, n_forecasts, valid_fold_num, valid_fold_pct, fold_overlap_pct):

            folds = df_utils.crossvalidation_split_df(
                df, n_lags, n_forecasts, valid_fold_num, valid_fold_pct, fold_overlap_pct
            )

            train_folds_len = []
            val_folds_len = []
            for (f_train, f_val) in folds:
                train_folds_len.append(len(f_train))
                val_folds_len.append(len(f_val))

            train_folds_samples = [x - n_lags - n_forecasts + 1 for x in train_folds_len]
            val_folds_samples = [x - n_lags - n_forecasts + 1 for x in val_folds_len]
            total_samples = len(df) - n_lags - (2 * n_forecasts) + 2

            val_fold_each = max(1, int(total_samples * valid_fold_pct))
            overlap_each = int(fold_overlap_pct * val_fold_each)
            assert all([x == val_fold_each for x in val_folds_samples])
            train_folds_should = [
                total_samples - val_fold_each - (valid_fold_num - i - 1) * (val_fold_each - overlap_each)
                for i in range(valid_fold_num)
            ]
            assert all([x == y for (x, y) in zip(train_folds_samples, train_folds_should)])
            log.debug("total_samples: {}".format(total_samples))
            log.debug("val_fold_each: {}".format(val_fold_each))
            log.debug("overlap_each: {}".format(overlap_each))
            log.debug("val_folds_len: {}".format(val_folds_len))
            log.debug("val_folds_samples: {}".format(val_folds_samples))
            log.debug("train_folds_len: {}".format(train_folds_len))
            log.debug("train_folds_samples: {}".format(train_folds_samples))
            log.debug("train_folds_should: {}".format(train_folds_should))

        len_df = 100
        check_folds(
            df=pd.DataFrame({"ds": pd.date_range(start="2017-01-01", periods=len_df), "y": np.arange(len_df)}),
            n_lags=0,
            n_forecasts=1,
            valid_fold_num=3,
            valid_fold_pct=0.1,
            fold_overlap_pct=0.0,
        )
        len_df = 1000
        check_folds(
            df=pd.DataFrame({"ds": pd.date_range(start="2017-01-01", periods=len_df), "y": np.arange(len_df)}),
            n_lags=50,
            n_forecasts=10,
            valid_fold_num=10,
            valid_fold_pct=0.1,
            fold_overlap_pct=0.5,
        )

    def test_reg_delay(self):
        df = pd.read_csv(PEYTON_FILE, nrows=102)[:100]
        m = NeuralProphet(epochs=10)
        m.fit(df, freq="D")
        c = m.config_train
        for w, e, i in [
            (0, 0, 1),
            (0, 3, 0),
            (0, 5, 0),
            (0.002739052315863355, 5, 0.1),
            (0.5, 6, 0.5),
            (0.9972609476841366, 7, 0.9),
            (1, 7, 1),
            (1, 8, 0),
        ]:
            weight = c.get_reg_delay_weight(e, i, reg_start_pct=0.5, reg_full_pct=0.8)
            log.debug("e {}, i {}, expected w {}, got w {}".format(e, i, w, weight))
            assert weight == w

<<<<<<< HEAD
    def test_double_crossvalidation(self):
        len_df = 100
        folds_val, folds_test = df_utils.double_crossvalidation_split_df(
            df=pd.DataFrame({"ds": pd.date_range(start="2017-01-01", periods=len_df), "y": np.arange(len_df)}),
            n_lags=0,
            n_forecasts=1,
            k=3,
            valid_pct=0.3,
            test_pct=0.15,
        )

        train_folds_len1 = []
        val_folds_len1 = []
        for (f_train, f_val) in folds_val:
            train_folds_len1.append(len(f_train))
            val_folds_len1.append(len(f_val))

        train_folds_len2 = []
        val_folds_len2 = []
        for (f_train, f_val) in folds_test:
            train_folds_len2.append(len(f_train))
            val_folds_len2.append(len(f_val))

        assert train_folds_len1[-1] == 75
        assert train_folds_len2[0] == 85
        assert val_folds_len1[0] == 10
        assert val_folds_len2[0] == 5

        log.debug("train_folds_len1: {}".format(train_folds_len1))
        log.debug("val_folds_len1: {}".format(val_folds_len1))
        log.debug("train_folds_len2: {}".format(train_folds_len2))
        log.debug("val_folds_len2: {}".format(val_folds_len2))

    def test_check_duplicate_ds(self):
        # Check whether a ValueError is thrown in case there
        # are duplicate dates in the ds column of dataframe

        df = pd.read_csv(PEYTON_FILE, nrows=102)[:50]

        # introduce duplicates in dataframe
        df = pd.concat([df, df[8:9]]).reset_index()

        # Check if error thrown on duplicates
        m = NeuralProphet(
            n_lags=24,
            ar_sparsity=0.5,
        )
        self.assertRaises(ValueError, m.fit, df, "D")
=======
    def test_global_modeling(self):
        log.debug('Testing GLOBAL MODELING')
        df = pd.read_csv(PEYTON_FILE)
        df1=df.iloc[:600,:].copy(deep=True)
        df2=df.iloc[600:1200,:].copy(deep=True)
        df3=df.iloc[1200:1800,:].copy(deep=True)
        df4=df.iloc[1800:2400,:].copy(deep=True)
        df1_0=df1.copy(deep=True)
        df2_0=df2.copy(deep=True)
        df3_0=df3.copy(deep=True)
        df4_0=df4.copy(deep=True)
        def gm():
            ## Testing df train / df test - no events, no regressors
            log.debug('Testing df train / df test - no events, no regressors')
            m = NeuralProphet(n_forecasts=2,n_lags=10,yearly_seasonality=False,
            weekly_seasonality=False,daily_seasonality=False)
            metrics = m.fit(df1_0, freq="D")
            future = m.make_future_dataframe(df2_0,n_historic_predictions=True)
            forecast = m.predict(df=future)
            fig=m.plot(forecast) 
            fig=m.plot_components(forecast)
            ## Testing LIST df train / df test - no events, no regressors
            log.debug('Testing LIST df train / df test - no events, no regressors')
            DF_Train=list()
            DF_Train.append(df1_0)
            DF_Train.append(df2_0)
            m = NeuralProphet(n_forecasts=2,n_lags=10,yearly_seasonality=False,
            weekly_seasonality=False,daily_seasonality=False)
            metrics = m.fit(DF_Train, freq="D")
            future = m.make_future_dataframe(df3_0,n_historic_predictions=True)
            forecast = m.predict(df=future)
            fig=m.plot(forecast) 
            fig=m.plot_components(forecast)
            ## ## Testing LIST df train / LIST df test - no events, no regressors
            log.debug('Testing LIST df train / LIST df test - no events, no regressors')
            DF_Test=list()
            DF_Test.append(df3_0)
            DF_Test.append(df4_0)
            m = NeuralProphet(n_forecasts=2,n_lags=10,yearly_seasonality=False,
            weekly_seasonality=False,daily_seasonality=False)
            metrics = m.fit(DF_Train, freq="D")
            future = m.make_future_dataframe(DF_Test,n_historic_predictions=True)
            forecast = m.predict(df=future)
            fig=m.plot(forecast) 
            for frst in forecast:
                fig=m.plot_components(frst)  #Notice that the plot forecast does not accept lists
        #---- REGRESSORS ----
        def gm_regressors():
            log.debug('REGRESSORS')
            df1['A'] = df1['y'].rolling(30, min_periods=1).mean()
            df2['A'] = df2['y'].rolling(10, min_periods=1).mean()
            df3['A'] = df3['y'].rolling(40, min_periods=1).mean()
            df4['A'] = df4['y'].rolling(20, min_periods=1).mean()
            future_regressors_df1 = pd.DataFrame(data={'A': df1['A'][:25]})
            future_regressors_df2 = pd.DataFrame(data={'A': df2['A'][:30]})
            future_regressors_df3 = pd.DataFrame(data={'A': df3['A'][:30]})
            future_regressors_df4 = pd.DataFrame(data={'A': df4['A'][:40]})
            ## Testing df train / df test - df regressor, no events
            log.debug('Testing df train / df test - df regressor, no events')
            m = NeuralProphet(n_forecasts=2,n_lags=10,yearly_seasonality=False,
            weekly_seasonality=False,daily_seasonality=False)
            m = m.add_future_regressor(name='A')
            metrics = m.fit(df1, freq="D")
            future = m.make_future_dataframe(df2,n_historic_predictions=True,regressors_df=future_regressors_df2)
            forecast = m.predict(df=future)
            fig=m.plot(forecast) 
            fig=m.plot_components(forecast)
            ## Testing LIST df train / df test - df regressors, no events
            log.debug('Testing LIST df train / df test - df regressors, no events')
            DF_Train=list()
            DF_Train.append(df1)
            DF_Train.append(df2)
            m = NeuralProphet(n_forecasts=2,n_lags=10,yearly_seasonality=False,
            weekly_seasonality=False,daily_seasonality=False)
            m = m.add_future_regressor(name='A')
            metrics = m.fit(DF_Train, freq="D")
            future = m.make_future_dataframe(df3,n_historic_predictions=True,regressors_df=future_regressors_df3)
            forecast = m.predict(df=future)
            fig=m.plot(forecast) 
            fig=m.plot_components(forecast)
            ## Testing LIST df train / LIST df test - df regressors, no events
            log.debug('Testing LIST df train / LIST df test - df regressors, no events')
            DF_Test=list()
            DF_Test.append(df3)
            DF_Test.append(df4)
            m = NeuralProphet(n_forecasts=2,n_lags=10,yearly_seasonality=False,
            weekly_seasonality=False,daily_seasonality=False)
            m = m.add_future_regressor(name='A')
            metrics = m.fit(DF_Train, freq="D")
            future = m.make_future_dataframe(DF_Test,n_historic_predictions=True,regressors_df=future_regressors_df3)
            forecast = m.predict(df=future)
            fig=m.plot(forecast) 
            for frst in forecast:
                fig=m.plot_components(frst)
            ##Testing LIST df train / LIST df test - LIST regressors, no events
            log.debug('Testing LIST df train / LIST df test - LIST regressors, no events')
            DF_FR=list()
            DF_FR.append(future_regressors_df3)
            DF_FR.append(future_regressors_df4)
            m = NeuralProphet(n_forecasts=2,n_lags=10,yearly_seasonality=False,
            weekly_seasonality=False,daily_seasonality=False)
            m = m.add_future_regressor(name='A')
            metrics = m.fit(DF_Train, freq="D")
            future = m.make_future_dataframe(DF_Test,n_historic_predictions=True,regressors_df=DF_FR)
            forecast = m.predict(df=future)
            fig=m.plot(forecast) 
            for frst in forecast:
                fig=m.plot_components(frst)
        #---- EVENTS ----
        def gm_events():
            log.debug('EVENTS')
            playoffs_history = pd.DataFrame({
            'event': 'playoff',
            'ds': pd.to_datetime(['2007-12-13', '2009-08-23', '2009-08-25',
                                '2009-09-02', '2011-05-09', '2011-05-11',
                                '2011-05-16', '2013-01-01', '2013-01-05',
                                '2013-01-10', '2014-08-27', '2014-08-31'])})
            history_events_df1 = playoffs_history.iloc[:3,:].copy(deep=True)
            history_events_df2 = playoffs_history.iloc[3:6,:].copy(deep=True)
            history_events_df3 = playoffs_history.iloc[6:9,:].copy(deep=True)
            history_events_df4 = playoffs_history.iloc[9:,:].copy(deep=True)
            playoffs_future = pd.DataFrame({
            'event': 'playoff',
            'ds': pd.to_datetime(['2009-08-27', '2009-08-29', '2011-05-14','2011-05-17',
            '2013-01-10', '2013-01-15', '2014-09-05','2014-09-08'])})
            future_events_df1 = playoffs_future.iloc[:2,:].copy(deep=True)
            future_events_df2 = playoffs_future.iloc[2:4,:].copy(deep=True)
            future_events_df3 = playoffs_future.iloc[4:6,:].copy(deep=True)
            future_events_df4 = playoffs_future.iloc[6:8,:].copy(deep=True)
            ## Testing df train / df test - df events, no regressors
            log.debug('Testing df train / df test - df events, no regressors')
            m = NeuralProphet(n_lags=10,n_forecasts=5,yearly_seasonality=False,
            weekly_seasonality=False,daily_seasonality=False)
            m = m.add_events(["playoff"])
            history_df1 = m.create_df_with_events(df1_0,history_events_df1)
            history_df2 = m.create_df_with_events(df2_0,history_events_df2)
            metrics = m.fit(history_df1, freq="D")
            future = m.make_future_dataframe(history_df2,n_historic_predictions=True,events_df=future_events_df1)
            forecast = m.predict(future)
            fig=m.plot(forecast) 
            fig=m.plot_components(forecast)
            ## Testing LIST train / df test - df events, no regressors
            log.debug('Testing LIST train / df test - df events, no regressors')
            m = NeuralProphet(n_lags=10,n_forecasts=5,yearly_seasonality=False,
            weekly_seasonality=False,daily_seasonality=False)
            m = m.add_events(["playoff"])
            history_df1 = m.create_df_with_events(df1_0,history_events_df1)
            history_df2 = m.create_df_with_events(df2_0,history_events_df2)
            history_df3 = m.create_df_with_events(df3_0,history_events_df3)
            DF_Train=list()
            DF_Train.append(history_df1)
            DF_Train.append(history_df2)
            metrics = m.fit(DF_Train, freq="D")
            future = m.make_future_dataframe(history_df3,n_historic_predictions=True,events_df=future_events_df3)
            forecast = m.predict(future)
            fig=m.plot(forecast) 
            fig=m.plot_components(forecast)
            ## Testing LIST train / LIST test - df events, no regressors
            log.debug('Testing LIST train / LIST test - df events, no regressors')
            m = NeuralProphet(n_lags=10,n_forecasts=5,yearly_seasonality=False,
            weekly_seasonality=False,daily_seasonality=False)
            m = m.add_events(["playoff"])
            history_df1 = m.create_df_with_events(df1_0,history_events_df1)
            history_df2 = m.create_df_with_events(df2_0,history_events_df2)
            history_df3 = m.create_df_with_events(df3_0,history_events_df3)
            history_df4 = m.create_df_with_events(df4_0,history_events_df4)
            DF_Train=list()
            DF_Train.append(history_df1)
            DF_Train.append(history_df2)
            DF_Test=list()
            DF_Test.append(history_df3)
            DF_Test.append(history_df4)
            metrics = m.fit(DF_Train, freq="D")
            future = m.make_future_dataframe(DF_Test,n_historic_predictions=True,events_df=future_events_df4)
            forecast = m.predict(future)
            fig=m.plot(forecast) 
            for frst in forecast:
                fig=m.plot_components(frst)
            ## Testing LIST train / LIST test - LIST events, no regressors
            log.debug('Testing LIST train / LIST test - LIST events, no regressors')
            DF_FE=list()
            DF_FE.append(future_events_df3)
            DF_FE.append(future_events_df4)
            m = NeuralProphet(n_lags=10,n_forecasts=5,yearly_seasonality=False,
            weekly_seasonality=False,daily_seasonality=False)
            m = m.add_events(["playoff"])
            history_df1 = m.create_df_with_events(df1_0,history_events_df1)
            history_df2 = m.create_df_with_events(df2_0,history_events_df2)
            history_df3 = m.create_df_with_events(df3_0,history_events_df3)
            history_df4 = m.create_df_with_events(df4_0,history_events_df4)
            DF_Train=list()
            DF_Train.append(history_df1)
            DF_Train.append(history_df2)
            DF_Test=list()
            DF_Test.append(history_df3)
            DF_Test.append(history_df4)
            metrics = m.fit(DF_Train, freq="D")
            future = m.make_future_dataframe(DF_Test,n_historic_predictions=True,events_df=DF_FE)
            forecast = m.predict(future)
            fig=m.plot(forecast) 
            for frst in forecast:
                fig=m.plot_components(frst)
        ## EVENTS + REGRESSORS
        def gm_events_plus_regressors():
            log.debug('EVENTS + REGRESSORS')
            m = NeuralProphet(n_lags=10,n_forecasts=5,yearly_seasonality=False,
            weekly_seasonality=False,daily_seasonality=False)
            m = m.add_events(["playoff"])
            m = m.add_future_regressor(name='A')
            history_df1 = m.create_df_with_events(df1,history_events_df1)
            history_df2 = m.create_df_with_events(df2,history_events_df2)
            history_df3 = m.create_df_with_events(df3,history_events_df3)
            history_df4 = m.create_df_with_events(df4,history_events_df4)
            DF_Train=list()
            DF_Train.append(history_df1)
            DF_Train.append(history_df2)
            DF_Test=list()
            DF_Test.append(history_df3)
            DF_Test.append(history_df4)
            metrics = m.fit(DF_Train, freq="D")
            future = m.make_future_dataframe(DF_Test,n_historic_predictions=True,
            events_df=DF_FE, regressors_df=DF_FR)
            forecast = m.predict(future)
            fig=m.plot(forecast) 
            for frst in forecast:
                fig=m.plot_components(frst)
        gm()
        gm_regressors()
        gm_events()
        gm_events_plus_regressors()
        log.debug('GLOBAL MODELING TESTING - DONE')
>>>>>>> ea8fe966
<|MERGE_RESOLUTION|>--- conflicted
+++ resolved
@@ -356,7 +356,6 @@
             log.debug("e {}, i {}, expected w {}, got w {}".format(e, i, w, weight))
             assert weight == w
 
-<<<<<<< HEAD
     def test_double_crossvalidation(self):
         len_df = 100
         folds_val, folds_test = df_utils.double_crossvalidation_split_df(
@@ -405,7 +404,7 @@
             ar_sparsity=0.5,
         )
         self.assertRaises(ValueError, m.fit, df, "D")
-=======
+
     def test_global_modeling(self):
         log.debug('Testing GLOBAL MODELING')
         df = pd.read_csv(PEYTON_FILE)
@@ -636,5 +635,4 @@
         gm_regressors()
         gm_events()
         gm_events_plus_regressors()
-        log.debug('GLOBAL MODELING TESTING - DONE')
->>>>>>> ea8fe966
+        log.debug('GLOBAL MODELING TESTING - DONE')