#!/usr/bin/env python3

import pytest
import os
import pathlib
import pandas as pd
import numpy as np
import matplotlib.pyplot as plt
import logging
from torch.utils.data import DataLoader
from neuralprophet import (
    NeuralProphet,
    df_utils,
    time_dataset,
    configure,
)

log = logging.getLogger("NP.test")
log.setLevel("WARNING")
log.parent.setLevel("WARNING")

DIR = pathlib.Path(__file__).parent.parent.absolute()
DATA_DIR = os.path.join(DIR, "tests", "test-data")
PEYTON_FILE = os.path.join(DATA_DIR, "wp_log_peyton_manning.csv")
AIR_FILE = os.path.join(DATA_DIR, "air_passengers.csv")
YOS_FILE = os.path.join(DATA_DIR, "yosemite_temps.csv")
NROWS = 512
EPOCHS = 3
LR = 1.0

PLOT = False


def test_impute_missing():
    """Debugging data preprocessing"""
    log.info("testing: Impute Missing")
    allow_missing_dates = False
    df = pd.read_csv(PEYTON_FILE, nrows=NROWS)
    name = "test"
    df[name] = df["y"].values
    if not allow_missing_dates:
        df_na, _ = df_utils.add_missing_dates_nan(df.copy(deep=True), freq="D")
    else:
        df_na = df.copy(deep=True)
    to_fill = pd.isna(df_na["y"])
    # TODO fix debugging printout error
    log.debug("sum(to_fill): {}".format(sum(to_fill.values)))
    # df_filled, remaining_na = df_utils.fill_small_linear_large_trend(
    #     df.copy(deep=True),
    #     column=name,
    #     allow_missing_dates=allow_missing_dates
    # )
    df_filled = df.copy(deep=True)
    df_filled.loc[:, name], remaining_na = df_utils.fill_linear_then_rolling_avg(
        df_filled[name], limit_linear=5, rolling=20
    )
    # TODO fix debugging printout error
    log.debug("sum(pd.isna(df_filled[name])): {}".format(sum(pd.isna(df_filled[name]).values)))
    if PLOT:
        if not allow_missing_dates:
            df, _ = df_utils.add_missing_dates_nan(df, freq="D")
        df = df.loc[200:250]
        fig1 = plt.plot(df["ds"], df[name], "b-")
        fig1 = plt.plot(df["ds"], df[name], "b.")
        df_filled = df_filled.loc[200:250]
        # fig3 = plt.plot(df_filled['ds'], df_filled[name], 'kx')
        fig4 = plt.plot(df_filled["ds"][to_fill], df_filled[name][to_fill], "kx")
        plt.show()


def test_time_dataset():
    # manually load any file that stores a time series, for example:
    df_in = pd.read_csv(AIR_FILE, index_col=False, nrows=NROWS)
    log.debug("Infile shape: {}".format(df_in.shape))
    n_lags = 3
    n_forecasts = 1
    valid_p = 0.2
    config_missing = configure.MissingDataHandling()
    df_train, df_val = df_utils.split_df(df_in, n_lags, n_forecasts, valid_p)
    # create a tabularized dataset from time series
    df = df_utils.check_dataframe(df_train)
    df_dict, _, _ = df_utils.convert_df_to_dict_or_copy_dict(df)
    local_data_params, global_data_params = df_utils.init_data_params(df_dict=df_dict, normalize="minmax")
    df = df_utils.normalize(df, global_data_params)
    inputs, targets, _ = time_dataset.tabularize_univariate_datetime(
        df, n_lags=n_lags, n_forecasts=n_forecasts, config_missing=config_missing
    )
    log.debug(
        "tabularized inputs: {}".format(
            "; ".join(["{}: {}".format(inp, values.shape) for inp, values in inputs.items()])
        )
    )


def test_normalize():
    length = 100
    days = pd.date_range(start="2017-01-01", periods=length)
    y = np.ones(length)
    y[1] = 0
    y[2] = 2
    y[3] = 3.3
    df = pd.DataFrame({"ds": days, "y": y})
    m = NeuralProphet(
        normalize="soft",
        learning_rate=LR,
    )
    # with config
    m.config_normalization.init_data_params(
        df_utils.convert_df_to_dict_or_copy_dict(df)[0], m.config_covar, m.regressors_config, m.events_config
    )
    df_norm = m._normalize(df_utils.convert_df_to_dict_or_copy_dict(df)[0])
    m.config_normalization.unknown_data_normalization = True
    df_norm = m._normalize(df_utils.convert_df_to_dict_or_copy_dict(df)[0])
    m.config_normalization.unknown_data_normalization = False
    # using config for utils
    df_norm = df_utils.normalize(df.copy(deep=True), m.config_normalization.global_data_params)
    df_norm = df_utils.normalize(
        df_utils.convert_df_to_dict_or_copy_dict(df)[0]["__df__"], m.config_normalization.local_data_params["__df__"]
    )

    # with utils
    local_data_params, global_data_params = df_utils.init_data_params(
        df_dict=df_utils.convert_df_to_dict_or_copy_dict(df)[0],
        normalize=m.config_normalization.normalize,
        covariates_config=m.config_covar,
        regressor_config=m.regressors_config,
        events_config=m.events_config,
        global_normalization=m.config_normalization.global_normalization,
        global_time_normalization=m.config_normalization.global_time_normalization,
    )
    df_norm = df_utils.normalize(df.copy(deep=True), global_data_params)
    df_norm = df_utils.normalize(df_utils.convert_df_to_dict_or_copy_dict(df)[0]["__df__"], local_data_params["__df__"])


def test_add_lagged_regressors():
    NROWS = 512
    EPOCHS = 3
    BATCH_SIZE = 32
    df = pd.read_csv(PEYTON_FILE, nrows=NROWS)
    df["A"] = df["y"].rolling(7, min_periods=1).mean()
    df["B"] = df["y"].rolling(15, min_periods=1).mean()
    df["C"] = df["y"].rolling(30, min_periods=1).mean()
    col_dict = {
        "1": "A",
        "2": ["B"],
        "3": ["A", "B", "C"],
    }
    for key, value in col_dict.items():
        log.debug(value)
        if isinstance(value, list):
            feats = np.array(["ds", "y"] + value)
        else:
            feats = np.array(["ds", "y", value])
        df1 = pd.DataFrame(df, columns=feats)
        cols = [col for col in df1.columns if col not in ["ds", "y"]]
        m = NeuralProphet(
            n_forecasts=1,
            n_lags=3,
            weekly_seasonality=False,
            daily_seasonality=False,
            epochs=EPOCHS,
            batch_size=BATCH_SIZE,
            learning_rate=LR,
        )
        m = m.add_lagged_regressor(names=cols)
        metrics_df = m.fit(df1, freq="D", validation_df=df1[-100:])
        future = m.make_future_dataframe(df1, n_historic_predictions=365)
        ## Check if the future dataframe contains all the lagged regressors
        check = any(item in future.columns for item in cols)
        forecast = m.predict(future)
        log.debug(check)


def test_auto_batch_epoch():
    # for epochs = int(2 ** (2.3 * np.log10(100 + n_data)) / (n_data / 1000.0))
    check_medium = {
        "1": (1, 1000),
        "10": (10, 1000),
        "100": (16, 391),
        "1000": (32, 127),
        "10000": (64, 59),
        "100000": (128, 28),
        "1000000": (256, 14),
        "10000000": (512, 10),
    }
    # for epochs = int(2 ** (2.5 * np.log10(100 + n_data)) / (n_data / 1000.0))
    check = {
        "1": (1, 1000),
        "10": (10, 1000),
        "100": (16, 539),
        "1000": (32, 194),
        "10000": (64, 103),
        "100000": (128, 57),
        "1000000": (256, 32),
        "10000000": (512, 18),
    }

    observe = {}
    for n_data, (batch_size, epochs) in check.items():
        n_data = int(n_data)
        c = configure.Train(
            learning_rate=None,
            epochs=None,
            batch_size=None,
            loss_func="mse",
            optimizer="SGD",
        )
        c.set_auto_batch_epoch(n_data=n_data)
        observe["{}".format(n_data)] = (c.batch_size, c.epochs)
        log.debug("[config] n_data: {}, batch: {}, epoch: {}".format(n_data, c.batch_size, c.epochs))
        log.debug("[should] n_data: {}, batch: {}, epoch: {}".format(n_data, batch_size, epochs))
        assert c.batch_size == batch_size
        assert c.epochs == epochs
    # print("\n")
    # print(check)
    # print(observe)


def test_split_impute():
    def check_split(df_in, df_len_expected, n_lags, n_forecasts, freq, p=0.1):
        m = NeuralProphet(
            n_lags=n_lags,
            n_forecasts=n_forecasts,
            learning_rate=LR,
        )
        df_in = df_utils.check_dataframe(df_in, check_y=False)
        df_in = m._handle_missing_data(df_in, freq=freq, predicting=False)
        assert df_len_expected == len(df_in)
        total_samples = len(df_in) - n_lags - 2 * n_forecasts + 2
        df_train, df_test = m.split_df(df_in, freq=freq, valid_p=0.1)
        n_train = len(df_train) - n_lags - n_forecasts + 1
        n_test = len(df_test) - n_lags - n_forecasts + 1
        assert total_samples == n_train + n_test
        n_test_expected = max(1, int(total_samples * p))
        n_train_expected = total_samples - n_test_expected
        assert n_train == n_train_expected
        assert n_test == n_test_expected

    log.info("testing: SPLIT: daily data")
    df = pd.read_csv(PEYTON_FILE)
    check_split(df_in=df, df_len_expected=len(df) + 59, freq="D", n_lags=10, n_forecasts=3)
    log.info("testing: SPLIT: monthly data")
    df = pd.read_csv(AIR_FILE, nrows=NROWS)
    check_split(df_in=df, df_len_expected=len(df), freq="MS", n_lags=10, n_forecasts=3)
    log.info("testing: SPLIT:  5min data")
    df = pd.read_csv(YOS_FILE, nrows=NROWS)
    check_split(df_in=df, df_len_expected=len(df), freq="5min", n_lags=10, n_forecasts=3)
    # redo with no lags
    log.info("testing: SPLIT: daily data")
    df = pd.read_csv(PEYTON_FILE, nrows=NROWS)
    check_split(df_in=df, df_len_expected=len(df), freq="D", n_lags=0, n_forecasts=1)
    log.info("testing: SPLIT: monthly data")
    df = pd.read_csv(AIR_FILE, nrows=NROWS)
    check_split(df_in=df, df_len_expected=len(df), freq="MS", n_lags=0, n_forecasts=1)
    log.info("testing: SPLIT:  5min data")
    df = pd.read_csv(YOS_FILE)
    check_split(df_in=df, df_len_expected=len(df) - 12, freq="5min", n_lags=0, n_forecasts=1)


def test_cv():
    def check_folds(df, n_lags, n_forecasts, valid_fold_num, valid_fold_pct, fold_overlap_pct):
        folds = df_utils.crossvalidation_split_df(
            df, n_lags, n_forecasts, valid_fold_num, valid_fold_pct, fold_overlap_pct
        )
        train_folds_len = []
        val_folds_len = []
        for (f_train, f_val) in folds:
            train_folds_len.append(len(f_train))
            val_folds_len.append(len(f_val))
        train_folds_samples = [x - n_lags - n_forecasts + 1 for x in train_folds_len]
        val_folds_samples = [x - n_lags - n_forecasts + 1 for x in val_folds_len]
        total_samples = len(df) - n_lags - (2 * n_forecasts) + 2
        val_fold_each = max(1, int(total_samples * valid_fold_pct))
        overlap_each = int(fold_overlap_pct * val_fold_each)
        assert all([x == val_fold_each for x in val_folds_samples])
        train_folds_should = [
            total_samples - val_fold_each - (valid_fold_num - i - 1) * (val_fold_each - overlap_each)
            for i in range(valid_fold_num)
        ]
        assert all([x == y for (x, y) in zip(train_folds_samples, train_folds_should)])
        log.debug("total_samples: {}".format(total_samples))
        log.debug("val_fold_each: {}".format(val_fold_each))
        log.debug("overlap_each: {}".format(overlap_each))
        log.debug("val_folds_len: {}".format(val_folds_len))
        log.debug("val_folds_samples: {}".format(val_folds_samples))
        log.debug("train_folds_len: {}".format(train_folds_len))
        log.debug("train_folds_samples: {}".format(train_folds_samples))
        log.debug("train_folds_should: {}".format(train_folds_should))

    len_df = 100
    check_folds(
        df=pd.DataFrame({"ds": pd.date_range(start="2017-01-01", periods=len_df), "y": np.arange(len_df)}),
        n_lags=0,
        n_forecasts=1,
        valid_fold_num=3,
        valid_fold_pct=0.1,
        fold_overlap_pct=0.0,
    )
    len_df = 1000
    check_folds(
        df=pd.DataFrame({"ds": pd.date_range(start="2017-01-01", periods=len_df), "y": np.arange(len_df)}),
        n_lags=50,
        n_forecasts=10,
        valid_fold_num=10,
        valid_fold_pct=0.1,
        fold_overlap_pct=0.5,
    )


<<<<<<< HEAD
def test_cv_for_global_model():
=======
def test_cv_for_dict():
    def check_folds_dict(
        df_dict, n_lags, n_forecasts, valid_fold_num, valid_fold_pct, fold_overlap_pct, global_model_cv_type="local"
    ):
        "Does not work with global_model_cv_type == global-time or global_model_cv_type is None"
        folds = df_utils.crossvalidation_split_df(
            df_dict,
            n_lags,
            n_forecasts,
            valid_fold_num,
            valid_fold_pct,
            fold_overlap_pct,
            global_model_cv_type=global_model_cv_type,
        )
        for key in folds[0][0]:
            train_folds_len = []
            val_folds_len = []
            for (f_train, f_val) in folds:
                train_folds_len.append(len(f_train[key]))
                val_folds_len.append(len(f_val[key]))
            if global_model_cv_type == "local":
                total_samples = len(df_dict[key]) - n_lags - (2 * n_forecasts) + 2
            elif global_model_cv_type == "intersect":
                start_date, end_date = df_utils.find_valid_time_interval_for_cv(df_dict)
                total_samples = len(pd.date_range(start=start_date, end=end_date)) - n_lags - (2 * n_forecasts) + 2
            else:
                raise ValueError(
                    "Insert valid value for global_model_cv_type (None or global-type does not work for this function"
                )
            train_folds_samples = [x - n_lags - n_forecasts + 1 for x in train_folds_len]
            val_folds_samples = [x - n_lags - n_forecasts + 1 for x in val_folds_len]
            val_fold_each = max(1, int(total_samples * valid_fold_pct))
            overlap_each = int(fold_overlap_pct * val_fold_each)
            assert all([x == val_fold_each for x in val_folds_samples])
            train_folds_should = [
                total_samples - val_fold_each - (valid_fold_num - i - 1) * (val_fold_each - overlap_each)
                for i in range(valid_fold_num)
            ]
            assert all([x == y for (x, y) in zip(train_folds_samples, train_folds_should)])
            log.debug("global_model_cv_type: {}".format(global_model_cv_type))
            log.debug("df_name: {}".format(key))
            log.debug("total_samples: {}".format(total_samples))
            log.debug("val_fold_each: {}".format(val_fold_each))
            log.debug("overlap_each: {}".format(overlap_each))
            log.debug("val_folds_len: {}".format(val_folds_len))
            log.debug("val_folds_samples: {}".format(val_folds_samples))
            log.debug("train_folds_len: {}".format(train_folds_len))
            log.debug("train_folds_samples: {}".format(train_folds_samples))
            log.debug("train_folds_should: {}".format(train_folds_should))
        return folds

>>>>>>> f9908395
    # Test cv for dict with time series with similar time range
    len_df = 1000
    df1 = pd.DataFrame(
        {"ds": pd.date_range(start="2017-01-01", periods=len_df), "y": np.arange(len_df) * 3, "ids": "df1"}
    )
    df2 = pd.DataFrame(
        {"ds": pd.date_range(start="2017-01-01", periods=len_df), "y": np.arange(len_df) * 5, "ids": "df2"}
    )
    df3 = pd.DataFrame(
        {"ds": pd.date_range(start="2017-01-01", periods=len_df), "y": np.arange(len_df) * 2, "ids": "df3"}
    )
    df_global = pd.concat((df1, df2, df3))
    n_lags = 3
    n_forecasts = 2
    k = 4
    valid_fold_pct = 0.1
    fold_overlap_pct = 0.5
    # test three different types of crossvalidation for df_dict
    global_model_cv_options = ["global-time", "local", "intersect"]
    fold_type = {}
<<<<<<< HEAD
    for cv_type in global_model_cv_options:
        fold_type[cv_type] = df_utils.crossvalidation_split_df(
            df_global, n_lags, n_forecasts, k, valid_fold_pct, fold_overlap_pct, global_model_cv_type=cv_type
        )
    single_fold = df_utils.crossvalidation_split_df(
        df1, n_lags, n_forecasts, k, valid_fold_pct, fold_overlap_pct, global_model_cv_type=cv_type
=======
    single_fold = df_utils.crossvalidation_split_df(
        df_dict["df1"], n_lags, n_forecasts, k, valid_fold_pct, fold_overlap_pct
>>>>>>> f9908395
    )
    for cv_type in global_model_cv_options:
        if cv_type == "global-time":
            fold_type[cv_type] = df_utils.crossvalidation_split_df(
                df_dict, n_lags, n_forecasts, k, valid_fold_pct, fold_overlap_pct, global_model_cv_type=cv_type
            )
            # manually asserting global-time case:
            for i in range(k):
                for j in range(2):
                    for key in fold_type[cv_type][i][j]:
                        assert len(fold_type[cv_type][i][j][key]) == len(single_fold[i][j])
        else:
            fold_type[cv_type] = check_folds_dict(
                df_dict, n_lags, n_forecasts, k, valid_fold_pct, fold_overlap_pct, global_model_cv_type=cv_type
            )
    # since the time range is the same in all cases all of the folds should be exactly the same no matter the global_model_cv_option
    assert fold_type["global-time"][0][0]["df1"].equals(fold_type["intersect"][0][0]["df1"])
    assert fold_type["global-time"][0][0]["df2"].equals(fold_type["local"][0][0]["df2"])
    assert fold_type["intersect"][0][0]["df3"].equals(fold_type["local"][0][0]["df3"])
    assert fold_type["global-time"][-1][0]["df1"].equals(single_fold[-1][0])

    # Test cv for dict with time series with different time range
<<<<<<< HEAD
    df1 = pd.DataFrame(
        {"ds": pd.date_range(start="2017-03-01", periods=len_df), "y": np.arange(len_df) * 3, "ids": "df1"}
    )
    df2 = pd.DataFrame(
        {"ds": pd.date_range(start="2017-01-01", periods=len_df), "y": np.arange(len_df) * 5, "ids": "df2"}
    )
    df3 = pd.DataFrame(
        {"ds": pd.date_range(start="2017-02-01", periods=len_df), "y": np.arange(len_df) * 2, "ids": "df3"}
    )
    df_global = pd.concat((df1, df2, df3))
=======
    list_for_global_time_assertion = [580, 639, 608, 215, 215, 215, 790, 849, 818, 215, 156, 187]
    df_dict = {
        "df1": pd.DataFrame({"ds": pd.date_range(start="2017-03-01", periods=len_df), "y": np.arange(len_df) * 3}),
        "df2": pd.DataFrame({"ds": pd.date_range(start="2017-01-01", periods=len_df), "y": np.arange(len_df) * 5}),
        "df3": pd.DataFrame({"ds": pd.date_range(start="2017-02-01", periods=len_df), "y": np.arange(len_df) * 2}),
    }
>>>>>>> f9908395
    n_lags = 5
    n_forecasts = 1
    k = 2
    valid_fold_pct = 0.2
    fold_overlap_pct = 0.0
    fold_type = {}
    for cv_type in global_model_cv_options:
<<<<<<< HEAD
        fold_type[cv_type] = df_utils.crossvalidation_split_df(
            df_global, n_lags, n_forecasts, k, valid_fold_pct, fold_overlap_pct, global_model_cv_type=cv_type
        )
=======
        if cv_type == "global-time":
            fold_type[cv_type] = df_utils.crossvalidation_split_df(
                df_dict, n_lags, n_forecasts, k, valid_fold_pct, fold_overlap_pct, global_model_cv_type=cv_type
            )
            # manually asserting global-time case:
            cont = 0
            for i in range(k):
                for j in range(2):
                    for key in fold_type[cv_type][i][j]:
                        assert len(fold_type[cv_type][i][j][key]) == list_for_global_time_assertion[cont]
                        cont = cont + 1
        else:
            fold_type[cv_type] = check_folds_dict(
                df_dict, n_lags, n_forecasts, k, valid_fold_pct, fold_overlap_pct, global_model_cv_type=cv_type
            )
>>>>>>> f9908395
    with pytest.raises(AssertionError):
        assert fold_type["global-time"][0][0]["df1"].equals(fold_type["intersect"][0][0]["df1"])
    with pytest.raises(AssertionError):
        assert fold_type["global-time"][0][0]["df2"].equals(fold_type["local"][0][0]["df2"])
    with pytest.raises(AssertionError):
        assert fold_type["intersect"][0][0]["df3"].equals(fold_type["local"][0][0]["df3"])

    df_list = list()
    df_list.append(df1)
    # Raise value error for df type different than pd.DataFrame or dict
    with pytest.raises(ValueError):
        df_utils.crossvalidation_split_df(
            df_list, n_lags, n_forecasts, k, valid_fold_pct, fold_overlap_pct, global_model_cv_type=cv_type
        )
    # Raise value error for invalid type of global_model_cv_type
    with pytest.raises(ValueError):
        df_utils.crossvalidation_split_df(
            df_global, n_lags, n_forecasts, k, valid_fold_pct, fold_overlap_pct, global_model_cv_type="invalid"
        )


def test_reg_delay():
    df = pd.read_csv(PEYTON_FILE, nrows=102)[:100]
    m = NeuralProphet(
        epochs=10,
        learning_rate=LR,
    )
    m.fit(df, freq="D")
    c = m.config_train
    for w, e, i in [
        (0, 0, 1),
        (0, 3, 0),
        (0, 5, 0),
        # (0.002739052315863355, 5, 0.1),
        (0.5, 6, 0.5),
        # (0.9972609476841366, 7, 0.9),
        (1, 7, 1),
        (1, 8, 0),
    ]:
        weight = c.get_reg_delay_weight(e, i, reg_start_pct=0.5, reg_full_pct=0.8)
        log.debug("e {}, i {}, expected w {}, got w {}".format(e, i, w, weight))
        assert weight == w


def test_double_crossvalidation():
    len_df = 100
    folds_val, folds_test = df_utils.double_crossvalidation_split_df(
        df=pd.DataFrame({"ds": pd.date_range(start="2017-01-01", periods=len_df), "y": np.arange(len_df)}),
        n_lags=0,
        n_forecasts=1,
        k=3,
        valid_pct=0.3,
        test_pct=0.15,
    )
    train_folds_len1 = []
    val_folds_len1 = []
    for (f_train, f_val) in folds_val:
        train_folds_len1.append(len(f_train))
        val_folds_len1.append(len(f_val))
    train_folds_len2 = []
    val_folds_len2 = []
    for (f_train, f_val) in folds_test:
        train_folds_len2.append(len(f_train))
        val_folds_len2.append(len(f_val))
    assert train_folds_len1[-1] == 75
    assert train_folds_len2[0] == 85
    assert val_folds_len1[0] == 10
    assert val_folds_len2[0] == 5
    log.debug("train_folds_len1: {}".format(train_folds_len1))
    log.debug("val_folds_len1: {}".format(val_folds_len1))
    log.debug("train_folds_len2: {}".format(train_folds_len2))
    log.debug("val_folds_len2: {}".format(val_folds_len2))


def test_check_duplicate_ds():
    # Check whether a ValueError is thrown in case there
    # are duplicate dates in the ds column of dataframe
    df = pd.read_csv(PEYTON_FILE, nrows=102)[:50]
    # introduce duplicates in dataframe
    df = pd.concat([df, df[8:9]]).reset_index()
    # Check if error thrown on duplicates
    m = NeuralProphet(
        n_lags=24,
        ar_reg=0.5,
        learning_rate=LR,
    )
    with pytest.raises(ValueError):
        m.fit(df, freq="D")


def test_infer_frequency():
    df = pd.read_csv(PEYTON_FILE, nrows=102)[:50]
    m = NeuralProphet(
        epochs=EPOCHS,
        learning_rate=LR,
    )
    # Check if freq is set automatically
    df_train, df_test = m.split_df(df)
    log.debug("freq automatically set")
    # Check if freq is set automatically
    df_train, df_test = m.split_df(df, freq=None)
    log.debug("freq automatically set even if set to None")
    # Check if freq is set when equal to the original
    df_train, df_test = m.split_df(df, freq="D")
    log.debug("freq is equal to ideal")
    # Check if freq is set in different freq
    df_train, df_test = m.split_df(df, freq="5D")
    log.debug("freq is set even though is different than the ideal")
    # Assert for data unevenly spaced
    index = np.unique(np.geomspace(1, 40, 20, dtype=int))
    df_uneven = df.iloc[index, :]
    with pytest.raises(ValueError):
        m.split_df(df_uneven)
    # Check if freq is set even in a df with multiple freqs
    df_train, df_test = m.split_df(df_uneven, freq="H")
    log.debug("freq is set even with not definable freq")
    # Check if freq is set for list
    df1 = df.copy(deep=True)
    df1["ids"] = "df1"
    df2 = df.copy(deep=True)
    df2["ids"] = "df2"
    df_global = pd.concat((df1, df2))
    m = NeuralProphet(
        learning_rate=LR,
    )
    m.fit(df_global)
    log.debug("freq is set for list of dataframes")
    # Check if freq is set for list with different freq for n_lags=0
    time_range = pd.date_range(start="1994-12-01", periods=df.shape[0], freq="M")
    df1["ds"] = time_range
    df_global = pd.concat((df1, df2))
    m = NeuralProphet(
        n_lags=0,
        epochs=5,
        learning_rate=LR,
    )
    m.fit(df_global)
    log.debug("freq is set for list of dataframes(n_lags=0)")
    # Assert for automatic frequency in list with different freq
    m = NeuralProphet(
        n_lags=2,
        learning_rate=LR,
    )
    with pytest.raises(ValueError):
        m.fit(df_global)
    # Exceptions
    frequencies = ["M", "MS", "Y", "YS", "Q", "QS", "B", "BH"]
    df = df.iloc[:200, :]
    for freq in frequencies:
        df1 = df.copy(deep=True)
        time_range = pd.date_range(start="1994-12-01", periods=df.shape[0], freq=freq)
        df1["ds"] = time_range
        df_train, df_test = m.split_df(df1)
    log.debug("freq is set for all the exceptions")


def test_globaltimedataset():
    df = pd.read_csv(PEYTON_FILE, nrows=100)
    df1 = df[:50]
    df1["ids"] = "df1"
    df2 = df[50:]
    df2["ids"] = "df2"
    m1 = NeuralProphet(
        yearly_seasonality=True,
        weekly_seasonality=True,
        daily_seasonality=True,
        learning_rate=LR,
    )
    m2 = NeuralProphet(
        n_lags=3,
        n_forecasts=2,
        learning_rate=LR,
    )
    m3 = NeuralProphet(learning_rate=LR)
    # TODO m3.add_country_holidays("US")
    config_normalization = configure.Normalization("auto", False, True, False)
    for m in [m1, m2, m3]:
        df_global = pd.concat((df1, df2))
        df_global.loc[:, "ds"] = pd.to_datetime(df_global.loc[:, "ds"])
        config_normalization.init_data_params(df_global, m.config_covar, m.regressors_config, m.events_config)
        m.config_normalization = config_normalization
        df_global = m._normalize(df_global)
        dataset = m._create_dataset(df_global, predict_mode=False)
        dataset = m._create_dataset(df_global, predict_mode=True)

    # lagged_regressors, future_regressors
    df4 = df.copy()
    df4["A"] = np.arange(len(df4))
    df4["B"] = np.arange(len(df4)) * 0.1
    df4["ids"] = "df4"
    df4.loc[:, "ds"] = pd.to_datetime(df4.loc[:, "ds"])
    m4 = NeuralProphet(
        n_lags=2,
        learning_rate=LR,
    )
    m4.add_future_regressor("A")
    m4.add_lagged_regressor("B")
    config_normalization = configure.Normalization("auto", False, True, False)
    for m in [m4]:
        df4
        config_normalization.init_data_params(df4, m.config_covar, m.regressors_config, m.events_config)
        m.config_normalization = config_normalization
        df4 = m._normalize(df4)
        dataset = m._create_dataset(df4, predict_mode=False)
        dataset = m._create_dataset(df4, predict_mode=True)


def test_loader():
    df = pd.read_csv(PEYTON_FILE, nrows=100)
    df["A"] = np.arange(len(df))
    df["B"] = np.arange(len(df)) * 0.1
    df1 = df[:50]
    df1["ids"] = "df1"
    df2 = df[50:]
    df2["ids"] = "df2"
    m = NeuralProphet(
        yearly_seasonality=True,
        weekly_seasonality=True,
        daily_seasonality=True,
        n_lags=3,
        n_forecasts=2,
        learning_rate=LR,
    )
    m.add_future_regressor("A")
    m.add_lagged_regressor("B")
    config_normalization = configure.Normalization("auto", False, True, False)
    df_global = pd.concat((df1, df2))
    df_global.loc[:, "ds"] = pd.to_datetime(df_global.loc[:, "ds"])
    config_normalization.init_data_params(df_global, m.config_covar, m.regressors_config, m.events_config)
    m.config_normalization = config_normalization
    df_global = m._normalize(df_global)
    dataset = m._create_dataset(df_global, predict_mode=False)
    loader = DataLoader(dataset, batch_size=min(1024, len(df)), shuffle=True, drop_last=False)
    for inputs, targets, meta in loader:
        assert set(meta["df_name"]) == set(df_global.keys())
        break


def test_newer_sample_weight():
    dates = pd.date_range(start="2020-01-01", periods=100, freq="D")
    a = [0, 1] * 50
    y = -1 * np.array(a[:50])
    y = np.concatenate([y, np.array(a[50:])])
    # first half: y = -a
    # second half: y = a
    df = pd.DataFrame({"ds": dates, "y": y, "a": a})

    newer_bias = 5
    m = NeuralProphet(
        epochs=10,
        batch_size=10,
        learning_rate=LR,
        newer_samples_weight=newer_bias,
        newer_samples_start=0.0,
        # growth='off',
        n_changepoints=0,
        daily_seasonality=False,
        weekly_seasonality=False,
        yearly_seasonality=False,
    )
    m.add_future_regressor("a")
    metrics_df = m.fit(df)

    # test that second half dominates
    # -> positive relationship of a and y
    dates = pd.date_range(start="2020-01-01", periods=100, freq="D")
    a = [1] * 100
    y = [None] * 100
    df = pd.DataFrame({"ds": dates, "y": y, "a": a})
    forecast1 = m.predict(df[:10])
    forecast2 = m.predict(df[-10:])
    avg_a1 = np.mean(forecast1["future_regressor_a"])
    avg_a2 = np.mean(forecast2["future_regressor_a"])
    log.info("avg regressor a contribution first samples: {}".format(avg_a1))
    log.info("avg regressor a contribution last samples: {}".format(avg_a2))
    # must hold
    assert avg_a1 > 0.1
    assert avg_a2 > 0.1

    # this is less strict, as it also depends on trend, but should still hold
    avg_y1 = np.mean(forecast1["yhat1"])
    avg_y2 = np.mean(forecast2["yhat1"])
    log.info("avg yhat first samples: {}".format(avg_y1))
    log.info("avg yhat last samples: {}".format(avg_y2))
    assert avg_y1 > -0.9
    assert avg_y2 > 0.1


def test_make_future():
    df = pd.read_csv(PEYTON_FILE, nrows=100)
    df["A"] = df["y"].rolling(7, min_periods=1).mean()
    df_future_regressor = pd.DataFrame({"A": np.arange(10)})

    # without lags
    m = NeuralProphet(learning_rate=LR)
    m = m.add_future_regressor(name="A")
    future = m.make_future_dataframe(
        df,
        periods=10,
        regressors_df=df_future_regressor,
    )
    assert len(future) == 10

    df = pd.read_csv(PEYTON_FILE, nrows=100)
    df["A"] = df["y"].rolling(7, min_periods=1).mean()
    df["B"] = df["y"].rolling(30, min_periods=1).min()
    df_future_regressor = pd.DataFrame({"A": np.arange(10)})
    # with lags
    m = NeuralProphet(
        n_lags=5,
        n_forecasts=3,
        learning_rate=LR,
    )
    m = m.add_future_regressor(name="A")
    m = m.add_lagged_regressor(names="B")
    future = m.make_future_dataframe(
        df,
        n_historic_predictions=10,
        regressors_df=df_future_regressor,
    )
    assert len(future) == 10 + 5 + 3


def test_too_many_NaN():
    n_lags, n_forecasts = 12, 1
    config_missing = configure.MissingDataHandling(
        impute_missing=True, impute_linear=5, impute_rolling=5, drop_missing=False
    )
    length = 100
    days = pd.date_range(start="2017-01-01", periods=length)
    y = np.ones(length)
    # introdce large NaN value window
    y[25:50] = np.nan
    df = pd.DataFrame({"ds": days, "y": y})
    # linear imputation and rolling avg to fill some of the missing data (but not all are filled!)
    df.loc[:, "y"], remaining_na = df_utils.fill_linear_then_rolling_avg(
        df["y"],
        limit_linear=config_missing.impute_linear,
        rolling=config_missing.impute_rolling,
    )
    df = df_utils.check_dataframe(df)
    df_dict, _ = df_utils.prep_copy_df_dict(df)
    local_data_params, global_data_params = df_utils.init_data_params(df_dict=df_dict, normalize="minmax")
    df = df_utils.normalize(df, global_data_params)
    # Check if ValueError is thrown, if NaN values remain after auto-imputing
    with pytest.raises(ValueError):
        dataset = time_dataset.TimeDataset(df, "name", config_missing=config_missing)


def test_historic_forecast_with_nan():
    # Check whether a ValueError is thrown in case there
    # are NaN values in the last n_historic_predictions+n_lags entries of the y column
    # Those entries would be used for historic forecast
    m = NeuralProphet(n_lags=3, impute_missing=False, drop_missing=False)
    length = 20
    days = pd.date_range(start="2017-01-01", periods=length)
    y = np.ones(length)
    # introdce NaN value within the last n_historic_predictions+n_lags entries
    y[-1] = np.nan
    df = pd.DataFrame({"ds": days, "y": y})

    # Check if error thrown, because historic forecast won't work with NaN
    with pytest.raises(ValueError):
        future = m.make_future_dataframe(df, periods=5, n_historic_predictions=5)


def test_version():
    from neuralprophet import __version__ as init_version
    from neuralprophet._version import __version__ as file_version

    try:
        from importlib import metadata
    except ImportError:
        # Python < 3.8
        import subprocess
        import sys

        def install(package):
            subprocess.check_call([sys.executable, "-m", "pip", "install", package])

        install("importlib_metadata")
        import importlib_metadata as metadata
    metadata_version_ = metadata.version("neuralprophet")
    assert metadata_version_ == init_version
    assert metadata_version_ == file_version<|MERGE_RESOLUTION|>--- conflicted
+++ resolved
@@ -307,16 +307,13 @@
     )
 
 
-<<<<<<< HEAD
 def test_cv_for_global_model():
-=======
-def test_cv_for_dict():
     def check_folds_dict(
-        df_dict, n_lags, n_forecasts, valid_fold_num, valid_fold_pct, fold_overlap_pct, global_model_cv_type="local"
+        df, n_lags, n_forecasts, valid_fold_num, valid_fold_pct, fold_overlap_pct, global_model_cv_type="local"
     ):
         "Does not work with global_model_cv_type == global-time or global_model_cv_type is None"
         folds = df_utils.crossvalidation_split_df(
-            df_dict,
+            df,
             n_lags,
             n_forecasts,
             valid_fold_num,
@@ -324,16 +321,18 @@
             fold_overlap_pct,
             global_model_cv_type=global_model_cv_type,
         )
-        for key in folds[0][0]:
+        for key, df_i in df.groupby("ids"):
             train_folds_len = []
             val_folds_len = []
             for (f_train, f_val) in folds:
                 train_folds_len.append(len(f_train[key]))
                 val_folds_len.append(len(f_val[key]))
             if global_model_cv_type == "local":
-                total_samples = len(df_dict[key]) - n_lags - (2 * n_forecasts) + 2
+                total_samples = len(df_i) - n_lags - (2 * n_forecasts) + 2
             elif global_model_cv_type == "intersect":
-                start_date, end_date = df_utils.find_valid_time_interval_for_cv(df_dict)
+                start_date, end_date = df_utils.find_valid_time_interval_for_cv(
+                    df_utils.convert_df_to_dict_or_copy_dict(df)
+                )
                 total_samples = len(pd.date_range(start=start_date, end=end_date)) - n_lags - (2 * n_forecasts) + 2
             else:
                 raise ValueError(
@@ -361,7 +360,6 @@
             log.debug("train_folds_should: {}".format(train_folds_should))
         return folds
 
->>>>>>> f9908395
     # Test cv for dict with time series with similar time range
     len_df = 1000
     df1 = pd.DataFrame(
@@ -382,22 +380,11 @@
     # test three different types of crossvalidation for df_dict
     global_model_cv_options = ["global-time", "local", "intersect"]
     fold_type = {}
-<<<<<<< HEAD
-    for cv_type in global_model_cv_options:
-        fold_type[cv_type] = df_utils.crossvalidation_split_df(
-            df_global, n_lags, n_forecasts, k, valid_fold_pct, fold_overlap_pct, global_model_cv_type=cv_type
-        )
-    single_fold = df_utils.crossvalidation_split_df(
-        df1, n_lags, n_forecasts, k, valid_fold_pct, fold_overlap_pct, global_model_cv_type=cv_type
-=======
-    single_fold = df_utils.crossvalidation_split_df(
-        df_dict["df1"], n_lags, n_forecasts, k, valid_fold_pct, fold_overlap_pct
->>>>>>> f9908395
-    )
+    single_fold = df_utils.crossvalidation_split_df(df1, n_lags, n_forecasts, k, valid_fold_pct, fold_overlap_pct)
     for cv_type in global_model_cv_options:
         if cv_type == "global-time":
             fold_type[cv_type] = df_utils.crossvalidation_split_df(
-                df_dict, n_lags, n_forecasts, k, valid_fold_pct, fold_overlap_pct, global_model_cv_type=cv_type
+                df_global, n_lags, n_forecasts, k, valid_fold_pct, fold_overlap_pct, global_model_cv_type=cv_type
             )
             # manually asserting global-time case:
             for i in range(k):
@@ -406,7 +393,7 @@
                         assert len(fold_type[cv_type][i][j][key]) == len(single_fold[i][j])
         else:
             fold_type[cv_type] = check_folds_dict(
-                df_dict, n_lags, n_forecasts, k, valid_fold_pct, fold_overlap_pct, global_model_cv_type=cv_type
+                df_global, n_lags, n_forecasts, k, valid_fold_pct, fold_overlap_pct, global_model_cv_type=cv_type
             )
     # since the time range is the same in all cases all of the folds should be exactly the same no matter the global_model_cv_option
     assert fold_type["global-time"][0][0]["df1"].equals(fold_type["intersect"][0][0]["df1"])
@@ -415,7 +402,7 @@
     assert fold_type["global-time"][-1][0]["df1"].equals(single_fold[-1][0])
 
     # Test cv for dict with time series with different time range
-<<<<<<< HEAD
+    list_for_global_time_assertion = [580, 639, 608, 215, 215, 215, 790, 849, 818, 215, 156, 187]
     df1 = pd.DataFrame(
         {"ds": pd.date_range(start="2017-03-01", periods=len_df), "y": np.arange(len_df) * 3, "ids": "df1"}
     )
@@ -426,14 +413,6 @@
         {"ds": pd.date_range(start="2017-02-01", periods=len_df), "y": np.arange(len_df) * 2, "ids": "df3"}
     )
     df_global = pd.concat((df1, df2, df3))
-=======
-    list_for_global_time_assertion = [580, 639, 608, 215, 215, 215, 790, 849, 818, 215, 156, 187]
-    df_dict = {
-        "df1": pd.DataFrame({"ds": pd.date_range(start="2017-03-01", periods=len_df), "y": np.arange(len_df) * 3}),
-        "df2": pd.DataFrame({"ds": pd.date_range(start="2017-01-01", periods=len_df), "y": np.arange(len_df) * 5}),
-        "df3": pd.DataFrame({"ds": pd.date_range(start="2017-02-01", periods=len_df), "y": np.arange(len_df) * 2}),
-    }
->>>>>>> f9908395
     n_lags = 5
     n_forecasts = 1
     k = 2
@@ -441,14 +420,9 @@
     fold_overlap_pct = 0.0
     fold_type = {}
     for cv_type in global_model_cv_options:
-<<<<<<< HEAD
-        fold_type[cv_type] = df_utils.crossvalidation_split_df(
-            df_global, n_lags, n_forecasts, k, valid_fold_pct, fold_overlap_pct, global_model_cv_type=cv_type
-        )
-=======
         if cv_type == "global-time":
             fold_type[cv_type] = df_utils.crossvalidation_split_df(
-                df_dict, n_lags, n_forecasts, k, valid_fold_pct, fold_overlap_pct, global_model_cv_type=cv_type
+                df_global, n_lags, n_forecasts, k, valid_fold_pct, fold_overlap_pct, global_model_cv_type=cv_type
             )
             # manually asserting global-time case:
             cont = 0
@@ -459,9 +433,8 @@
                         cont = cont + 1
         else:
             fold_type[cv_type] = check_folds_dict(
-                df_dict, n_lags, n_forecasts, k, valid_fold_pct, fold_overlap_pct, global_model_cv_type=cv_type
+                df_global, n_lags, n_forecasts, k, valid_fold_pct, fold_overlap_pct, global_model_cv_type=cv_type
             )
->>>>>>> f9908395
     with pytest.raises(AssertionError):
         assert fold_type["global-time"][0][0]["df1"].equals(fold_type["intersect"][0][0]["df1"])
     with pytest.raises(AssertionError):
