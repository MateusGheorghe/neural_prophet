--- conflicted
+++ resolved
@@ -598,140 +598,6 @@
         future = m.make_future_dataframe(df, periods=12 * 24, n_historic_predictions=12 * 24)
         forecast = m.predict(future)
 
-<<<<<<< HEAD
-    def test_global_modeling(self):
-        log.debug('Testing: Global Modeling')
-        df = pd.read_csv(PEYTON_FILE)
-        df1=df.iloc[:600,:].copy(deep=True)
-        df2=df.iloc[600:1200,:].copy(deep=True)
-        df3=df.iloc[1200:1800,:].copy(deep=True)
-        df4=df.iloc[1800:2400,:].copy(deep=True)
-        df1_0=df1.copy(deep=True)
-        df2_0=df2.copy(deep=True)
-        df3_0=df3.copy(deep=True)
-        df4_0=df4.copy(deep=True)
-        df1['A'] = df1['y'].rolling(30, min_periods=1).mean()
-        df2['A'] = df2['y'].rolling(10, min_periods=1).mean()
-        df3['A'] = df3['y'].rolling(40, min_periods=1).mean()
-        df4['A'] = df4['y'].rolling(20, min_periods=1).mean()
-        # future_regressors_df1 = pd.DataFrame(data={'A': df1['A'][:25]})
-        # future_regressors_df2 = pd.DataFrame(data={'A': df2['A'][:30]})
-        future_regressors_df3 = pd.DataFrame(data={'A': df3['A'][:30]})
-        future_regressors_df4 = pd.DataFrame(data={'A': df4['A'][:40]})
-        playoffs_history = pd.DataFrame({
-                'event': 'playoff',
-                'ds': pd.to_datetime(['2007-12-13', '2009-08-23', '2009-08-25',
-                                    '2009-09-02', '2011-05-09', '2011-05-11',
-                                    '2011-05-16', '2013-01-01', '2013-01-05',
-                                    '2013-01-10', '2014-08-27', '2014-08-31'])})
-        history_events_df1 = playoffs_history.iloc[:3,:].copy(deep=True)
-        history_events_df2 = playoffs_history.iloc[3:6,:].copy(deep=True)
-        history_events_df3 = playoffs_history.iloc[6:9,:].copy(deep=True)
-        history_events_df4 = playoffs_history.iloc[9:,:].copy(deep=True)
-        playoffs_future = pd.DataFrame({
-            'event': 'playoff',
-            'ds': pd.to_datetime(['2009-08-27', '2009-08-29', '2011-05-14','2011-05-17',
-            '2013-01-10', '2013-01-15', '2014-09-05','2014-09-08'])})
-        # future_events_df1 = playoffs_future.iloc[:2,:].copy(deep=True)
-        # future_events_df2 = playoffs_future.iloc[2:4,:].copy(deep=True)
-        future_events_df3 = playoffs_future.iloc[4:6,:].copy(deep=True)
-        future_events_df4 = playoffs_future.iloc[6:8,:].copy(deep=True)
-        def global_modeling(): ### GLOBAL MODELLING - NO EXOGENOUS VARIABLES
-            log.debug('Global Modeling - No exogenous variables')
-            train_input={0:df1_0,1:[df1_0,df2_0],2:[df1_0,df2_0]}
-            test_input={0:df3_0,1:df3_0,2:[df3_0,df4_0]}
-            info_input={
-            0:'Testing df train / df test - no events, no regressors',
-            1:'Testing LIST df train / df test - no events, no regressors',
-            2:'Testing LIST df train / LIST df test - no events, no regressors'}
-            for i in range(0,3):
-                log.debug(info_input[i])
-                m = NeuralProphet(n_forecasts=2,n_lags=10,epochs=EPOCHS,
-            batch_size=BATCH_SIZE)
-                metrics = m.fit(train_input[i], freq="D")
-                future = m.make_future_dataframe(test_input[i],n_historic_predictions=True)
-                forecast = m.predict(df=future)
-                if self.plot:
-                    forecast = forecast if isinstance(forecast,list) else [forecast]
-                    for frst in forecast:
-                        fig1=m.plot(frst) 
-                        fig2=m.plot_components(frst)
-        def global_modeling_regressors(): ### GLOBAL MODELLING + REGRESSORS
-            log.debug('Global Modeling + Regressors')
-            train_input={0:df1,1:[df1,df2],2:[df1,df2],3:[df1,df2]}
-            test_input={0:df3,1:df3,2:[df3,df4],3:[df3,df4]}
-            regressors_input={0:future_regressors_df3,1:future_regressors_df3,2:future_regressors_df3,
-            3:[future_regressors_df3,future_regressors_df4]}
-            info_input={
-            0:'Testing df train / df test - df regressor, no events',
-            1:'Testing LIST df train / df test - df regressors, no events',
-            2:'Testing LIST df train / LIST df test - df regressors, no events',
-            3:'Testing LIST df train / LIST df test - LIST regressors, no events'}
-            for i in range(0,4):
-                log.debug(info_input[i])
-                m = NeuralProphet(n_forecasts=2,n_lags=10,epochs=EPOCHS,
-            batch_size=BATCH_SIZE)
-                m = m.add_lagged_regressor(names='A')
-                metrics = m.fit(train_input[i], freq="D")
-                future = m.make_future_dataframe(test_input[i],
-                n_historic_predictions=True,regressors_df=regressors_input[i])
-                forecast = m.predict(df=future)
-            if self.plot:
-                forecast = forecast if isinstance(forecast,list) else [forecast]
-                for frst in forecast:
-                    fig=m.plot(frst) 
-                    fig=m.plot_components(frst)
-        def global_modeling_events(): ### GLOBAL MODELLING + EVENTS
-            log.debug('Global Modeling + Events')
-            events_input={0:future_events_df3,1:future_events_df3,2:future_events_df3,
-            3:[future_events_df3,future_events_df4]}
-            info_input={
-            0:'Testing df train / df test - df events, no regressors',
-            1:'Testing LIST train / df test - df events, no regressors',
-            2:'Testing LIST train / LIST test - df events, no regressors',
-            3:'Testing LIST train / LIST test - LIST events, no regressors'}
-            for i in range(0,4):
-                log.debug(info_input[i])
-                m = NeuralProphet(n_forecasts=2,n_lags=10,epochs=EPOCHS,
-            batch_size=BATCH_SIZE)
-                m.add_events(["playoff"])
-                history_df1= m.create_df_with_events(df1_0,history_events_df1)
-                history_df3= m.create_df_with_events(df3_0,history_events_df3)
-                if i>0:
-                    history_df2=m.create_df_with_events(df2_0,history_events_df2)
-                    history_df1=[history_df1,history_df2]
-                if i>1:
-                    history_df4=m.create_df_with_events(df4_0,history_events_df4)
-                    history_df3=[history_df3,history_df4]
-                metrics = m.fit(history_df1, freq="D")
-                future = m.make_future_dataframe(history_df3,n_historic_predictions=True,events_df=events_input[i])
-                forecast = m.predict(future)
-                forecast = m.predict(df=future)
-            if self.plot:
-                forecast = forecast if isinstance(forecast,list) else [forecast]
-                for frst in forecast:
-                    fig=m.plot(frst) 
-                    fig=m.plot_components(frst)
-        def global_modeling_events_plus_regressors(): ### GLOBAL MODELLING + REGRESSORS + EVENTS
-            # One must call global modeling events and global modeling regressors before calling this function
-            log.debug('Global Modeling + Events + Regressors')
-            m = NeuralProphet(n_lags=10,n_forecasts=5,epochs=EPOCHS,
-            batch_size=BATCH_SIZE)
-            m = m.add_events(["playoff"])
-            m = m.add_lagged_regressor(names='A')
-            history_df1 = m.create_df_with_events(df1,history_events_df1)
-            history_df2 = m.create_df_with_events(df2,history_events_df2)
-            history_df3 = m.create_df_with_events(df3,history_events_df3)
-            history_df4 = m.create_df_with_events(df4,history_events_df4)
-            metrics = m.fit([history_df1,history_df2], freq="D")
-            future = m.make_future_dataframe([history_df3,history_df4],n_historic_predictions=True,
-            events_df=[future_events_df3,future_events_df4], regressors_df=[future_regressors_df3,future_regressors_df4])
-            forecast = m.predict(future)
-            if self.plot:
-                for frst in forecast:
-                    fig=m.plot(frst) 
-                    fig=m.plot_components(frst)
-=======
     def test_custom_torch_loss(self):
         log.info("TEST PyTorch Custom Loss")
 
@@ -940,13 +806,8 @@
                     fig = m.plot(frst)
                     fig = m.plot_components(frst)
 
->>>>>>> 649905e3
         global_modeling()
         global_modeling_regressors()
         global_modeling_events()
         global_modeling_events_plus_regressors()
-<<<<<<< HEAD
-        log.debug('GLOBAL MODELING TESTING - DONE')
-=======
-        log.debug("GLOBAL MODELING TESTING - DONE")
->>>>>>> 649905e3
+        log.debug("GLOBAL MODELING TESTING - DONE")