#!/usr/bin/env python3

import pytest
import os
import pathlib
import pandas as pd
import numpy as np
import matplotlib.pyplot as plt
import logging
import math
import torch

from neuralprophet import NeuralProphet, set_random_seed
from neuralprophet import df_utils

log = logging.getLogger("NP.test")
log.setLevel("WARNING")
log.parent.setLevel("WARNING")

DIR = pathlib.Path(__file__).parent.parent.absolute()
DATA_DIR = os.path.join(DIR, "tests", "test-data")
PEYTON_FILE = os.path.join(DATA_DIR, "wp_log_peyton_manning.csv")
AIR_FILE = os.path.join(DATA_DIR, "air_passengers.csv")
YOS_FILE = os.path.join(DATA_DIR, "yosemite_temps.csv")
NROWS = 256
EPOCHS = 2
BATCH_SIZE = 64

PLOT = False


def test_names():
    log.info("testing: names")
    m = NeuralProphet()
    m._validate_column_name("hello_friend")


def test_train_eval_test():
    log.info("testing: Train Eval Test")
    m = NeuralProphet(
        n_lags=10,
        n_forecasts=3,
        ar_sparsity=0.1,
        epochs=EPOCHS,
        batch_size=32,
    )
    df = pd.read_csv(PEYTON_FILE, nrows=95)
    df = df_utils.check_dataframe(df, check_y=False)
    df = m._handle_missing_data(df, freq="D", predicting=False)
    df_train, df_test = m.split_df(df, freq="D", valid_p=0.1)
    metrics = m.fit(df_train, freq="D", validation_df=df_test)
    val_metrics = m.test(df_test)
    log.debug("Metrics: train/eval: \n {}".format(metrics.to_string(float_format=lambda x: "{:6.3f}".format(x))))
    log.debug("Metrics: test: \n {}".format(val_metrics.to_string(float_format=lambda x: "{:6.3f}".format(x))))


def test_df_utils_func():
    log.info("testing: df_utils Test")
    df = pd.read_csv(PEYTON_FILE, nrows=95)
    df = df_utils.check_dataframe(df, check_y=False)

    # test find_time_threshold
    df_dict, _ = df_utils.prep_copy_df_dict(df)
    time_threshold = df_utils.find_time_threshold(df_dict, n_lags=2, valid_p=0.2, inputs_overbleed=True)
    df_train, df_val = df_utils.split_considering_timestamp(
        df_dict, n_lags=2, n_forecasts=2, inputs_overbleed=True, threshold_time_stamp=time_threshold
    )

    # init data params with a list
    global_data_params = df_utils.init_data_params(df_dict, normalize="soft")
    global_data_params = df_utils.init_data_params(df_dict, normalize="soft1")
    global_data_params = df_utils.init_data_params(df_dict, normalize="standardize")

    log.debug("Time Threshold: \n {}".format(time_threshold))
    log.debug("Df_train: \n {}".format(type(df_train)))
    log.debug("Df_val: \n {}".format(type(df_val)))


def test_trend():
    log.info("testing: Trend")
    df = pd.read_csv(PEYTON_FILE, nrows=NROWS)
    m = NeuralProphet(
        growth="linear",
        n_changepoints=10,
        changepoints_range=0.9,
        trend_reg=1,
        trend_reg_threshold=False,
        yearly_seasonality=False,
        weekly_seasonality=False,
        daily_seasonality=False,
        epochs=EPOCHS,
        batch_size=BATCH_SIZE,
    )
    # print(m.config_trend)
    metrics_df = m.fit(df, freq="D")
    future = m.make_future_dataframe(df, periods=60, n_historic_predictions=60)
    forecast = m.predict(df=future)
    if PLOT:
        m.plot(forecast)
        # m.plot_components(forecast)
        m.plot_parameters()
        plt.show()


def test_custom_changepoints():
    log.info("testing: Custom Changepoints")
    df = pd.read_csv(PEYTON_FILE, nrows=NROWS)
    dates = df["ds"][range(1, len(df) - 1, int(len(df) / 5.0))]
    dates_list = [str(d) for d in dates]
    dates_array = pd.to_datetime(dates_list).values
    log.debug("dates: {}".format(dates))
    log.debug("dates_list: {}".format(dates_list))
    log.debug("dates_array: {} {}".format(dates_array.dtype, dates_array))
    for cp in [dates_list, dates_array]:
        m = NeuralProphet(
            changepoints=cp,
            yearly_seasonality=False,
            weekly_seasonality=False,
            daily_seasonality=False,
            epochs=EPOCHS,
            batch_size=BATCH_SIZE,
        )
        # print(m.config_trend)
        metrics_df = m.fit(df, freq="D")
        future = m.make_future_dataframe(df, periods=60, n_historic_predictions=60)
        forecast = m.predict(df=future)
        if PLOT:
            # m.plot(forecast)
            # m.plot_components(forecast)
            m.plot_parameters()
            plt.show()


def test_no_trend():
    log.info("testing: No-Trend")
    df = pd.read_csv(PEYTON_FILE, nrows=512)
    m = NeuralProphet(
        growth="off",
        yearly_seasonality=False,
        weekly_seasonality=False,
        daily_seasonality=False,
        epochs=EPOCHS,
        batch_size=BATCH_SIZE,
    )
    # m.highlight_nth_step_ahead_of_each_forecast(m.n_forecasts)
    metrics_df = m.fit(df, freq="D")
    future = m.make_future_dataframe(df, periods=60, n_historic_predictions=60)
    forecast = m.predict(df=future)
    if PLOT:
        m.plot(forecast)
        m.plot_components(forecast)
        m.plot_parameters()
        plt.show()


def test_seasons():
    log.info("testing: Seasonality: additive")
    df = pd.read_csv(PEYTON_FILE, nrows=NROWS)
    # m = NeuralProphet(n_lags=60, n_changepoints=10, n_forecasts=30, verbose=True)
    m = NeuralProphet(
        yearly_seasonality=8,
        weekly_seasonality=4,
        seasonality_mode="additive",
        seasonality_reg=1,
        epochs=EPOCHS,
        batch_size=BATCH_SIZE,
    )
    metrics_df = m.fit(df, freq="D")
    future = m.make_future_dataframe(df, n_historic_predictions=365, periods=365)
    forecast = m.predict(df=future)
    log.debug("SUM of yearly season params: {}".format(sum(abs(m.model.season_params["yearly"].data.numpy()))))
    log.debug("SUM of weekly season params: {}".format(sum(abs(m.model.season_params["weekly"].data.numpy()))))
    log.debug("season params: {}".format(m.model.season_params.items()))
    if PLOT:
        m.plot(forecast)
        # m.plot_components(forecast)
        m.plot_parameters()
        plt.show()
    log.info("testing: Seasonality: multiplicative")
    df = pd.read_csv(PEYTON_FILE, nrows=NROWS)
    # m = NeuralProphet(n_lags=60, n_changepoints=10, n_forecasts=30, verbose=True)
    m = NeuralProphet(
        yearly_seasonality=8,
        weekly_seasonality=4,
        seasonality_mode="multiplicative",
        epochs=EPOCHS,
        batch_size=BATCH_SIZE,
    )
    metrics_df = m.fit(df, freq="D")
    future = m.make_future_dataframe(df, n_historic_predictions=365, periods=365)
    forecast = m.predict(df=future)


def test_custom_seasons():
    log.info("testing: Custom Seasonality")
    df = pd.read_csv(PEYTON_FILE, nrows=NROWS)
    # m = NeuralProphet(n_lags=60, n_changepoints=10, n_forecasts=30, verbose=True)
    other_seasons = False
    m = NeuralProphet(
        yearly_seasonality=other_seasons,
        weekly_seasonality=other_seasons,
        daily_seasonality=other_seasons,
        seasonality_mode="additive",
        # seasonality_mode="multiplicative",
        seasonality_reg=1,
        epochs=EPOCHS,
        batch_size=BATCH_SIZE,
    )
    m = m.add_seasonality(name="quarterly", period=90, fourier_order=5)
    log.debug("seasonalities: {}".format(m.season_config.periods))
    metrics_df = m.fit(df, freq="D")
    future = m.make_future_dataframe(df, n_historic_predictions=365, periods=365)
    forecast = m.predict(df=future)
    log.debug("season params: {}".format(m.model.season_params.items()))
    if PLOT:
        m.plot(forecast)
        # m.plot_components(forecast)
        m.plot_parameters()
        plt.show()


def test_ar():
    log.info("testing: AR")
    df = pd.read_csv(PEYTON_FILE, nrows=NROWS)
    m = NeuralProphet(
        n_forecasts=7,
        n_lags=7,
        yearly_seasonality=False,
        epochs=EPOCHS,
        # batch_size=BATCH_SIZE,
    )
    m.highlight_nth_step_ahead_of_each_forecast(m.n_forecasts)
    metrics_df = m.fit(df, freq="D")
    future = m.make_future_dataframe(df, n_historic_predictions=90)
    forecast = m.predict(df=future)
    if PLOT:
        m.plot_last_forecast(forecast, include_previous_forecasts=3)
        m.plot(forecast)
        m.plot_components(forecast)
        m.plot_parameters()
        plt.show()


def test_ar_sparse():
    log.info("testing: AR (sparse")
    df = pd.read_csv(PEYTON_FILE, nrows=NROWS)
    m = NeuralProphet(
        n_forecasts=3,
        n_lags=14,
        ar_sparsity=0.5,
        yearly_seasonality=False,
        epochs=EPOCHS,
        batch_size=BATCH_SIZE,
    )
    m.highlight_nth_step_ahead_of_each_forecast(m.n_forecasts)
    metrics_df = m.fit(df, freq="D")
    future = m.make_future_dataframe(df, n_historic_predictions=90)
    forecast = m.predict(df=future)
    if PLOT:
        m.plot_last_forecast(forecast, include_previous_forecasts=3)
        m.plot(forecast)
        m.plot_components(forecast)
        m.plot_parameters()
        plt.show()


def test_ar_deep():
    log.info("testing: AR-Net (deep)")
    df = pd.read_csv(PEYTON_FILE, nrows=NROWS)
    m = NeuralProphet(
        n_forecasts=7,
        n_lags=14,
        num_hidden_layers=2,
        d_hidden=32,
        yearly_seasonality=False,
        weekly_seasonality=False,
        daily_seasonality=False,
        epochs=EPOCHS,
        batch_size=BATCH_SIZE,
    )
    m.highlight_nth_step_ahead_of_each_forecast(m.n_forecasts)
    metrics_df = m.fit(df, freq="D")
    future = m.make_future_dataframe(df, n_historic_predictions=90)
    forecast = m.predict(df=future)
    if PLOT:
        m.plot_last_forecast(forecast, include_previous_forecasts=3)
        m.plot(forecast)
        m.plot_components(forecast)
        m.plot_parameters()
        plt.show()


def test_lag_reg():
    log.info("testing: Lagged Regressors")
    df = pd.read_csv(PEYTON_FILE, nrows=NROWS)
    m = NeuralProphet(
        n_forecasts=2,
        n_lags=3,
        weekly_seasonality=False,
        daily_seasonality=False,
        epochs=EPOCHS,
        batch_size=BATCH_SIZE,
    )
    df["A"] = df["y"].rolling(7, min_periods=1).mean()
    df["B"] = df["y"].rolling(30, min_periods=1).mean()
    m = m.add_lagged_regressor(names="A")
    m = m.add_lagged_regressor(names="B", only_last_value=True)
    metrics_df = m.fit(df, freq="D")
    future = m.make_future_dataframe(df, n_historic_predictions=10)
    forecast = m.predict(future)
    if PLOT:
        print(forecast.to_string())
        m.plot_last_forecast(forecast, include_previous_forecasts=5)
        m.plot(forecast)
        m.plot_components(forecast)
        m.plot_parameters()
        plt.show()


def test_lag_reg_deep():
    log.info("testing: List of Lagged Regressors (deep)")
    df = pd.read_csv(PEYTON_FILE, nrows=NROWS)
    m = NeuralProphet(
        n_forecasts=1,
        n_lags=14,
        num_hidden_layers=2,
        d_hidden=32,
        weekly_seasonality=False,
        daily_seasonality=False,
        epochs=EPOCHS,
        batch_size=BATCH_SIZE,
    )
    df["A"] = df["y"].rolling(7, min_periods=1).mean()
    df["B"] = df["y"].rolling(15, min_periods=1).mean()
    df["C"] = df["y"].rolling(30, min_periods=1).mean()
    cols = [col for col in df.columns if col not in ["ds", "y"]]
    m = m.add_lagged_regressor(names=cols)
    m.highlight_nth_step_ahead_of_each_forecast(m.n_forecasts)
    metrics_df = m.fit(df, freq="D")
    forecast = m.predict(df)
    if PLOT:
        # print(forecast.to_string())
        # m.plot_last_forecast(forecast, include_previous_forecasts=10)
        # m.plot(forecast)
        # m.plot_components(forecast)
        m.plot_parameters()
        plt.show()


def test_events():
    log.info("testing: Events")
    df = pd.read_csv(PEYTON_FILE)[-NROWS:]
    playoffs = pd.DataFrame(
        {
            "event": "playoff",
            "ds": pd.to_datetime(
                [
                    "2008-01-13",
                    "2009-01-03",
                    "2010-01-16",
                    "2010-01-24",
                    "2010-02-07",
                    "2011-01-08",
                    "2013-01-12",
                    "2014-01-12",
                    "2014-01-19",
                    "2014-02-02",
                    "2015-01-11",
                    "2016-01-17",
                    "2016-01-24",
                    "2016-02-07",
                ]
            ),
        }
    )
    superbowls = pd.DataFrame(
        {
            "event": "superbowl",
            "ds": pd.to_datetime(["2010-02-07", "2014-02-02", "2016-02-07"]),
        }
    )
    events_df = pd.concat((playoffs, superbowls))
    m = NeuralProphet(
        n_lags=2,
        n_forecasts=30,
        daily_seasonality=False,
        epochs=EPOCHS,
        batch_size=BATCH_SIZE,
    )
    # set event windows
    m = m.add_events(
        ["superbowl", "playoff"], lower_window=-1, upper_window=1, mode="multiplicative", regularization=0.5
    )
    # add the country specific holidays
    m = m.add_country_holidays("US", mode="additive", regularization=0.5)
    m.add_country_holidays("Indonesia")
    m.add_country_holidays("Thailand")
    m.add_country_holidays("Philippines")
    m.add_country_holidays("Pakistan")
    m.add_country_holidays("Belarus")
    history_df = m.create_df_with_events(df, events_df)
    metrics_df = m.fit(history_df, freq="D")
    future = m.make_future_dataframe(df=history_df, events_df=events_df, periods=30, n_historic_predictions=90)
    forecast = m.predict(df=future)
    log.debug("Event Parameters:: {}".format(m.model.event_params))
    if PLOT:
        m.plot_components(forecast)
        m.plot(forecast)
        m.plot_parameters()
        plt.show()


def test_future_reg():
    log.info("testing: Future Regressors")
    df = pd.read_csv(PEYTON_FILE, nrows=NROWS + 50)
    m = NeuralProphet(
        epochs=EPOCHS,
        batch_size=BATCH_SIZE,
    )
    df["A"] = df["y"].rolling(7, min_periods=1).mean()
    df["B"] = df["y"].rolling(30, min_periods=1).mean()
    regressors_df_future = pd.DataFrame(data={"A": df["A"][-50:], "B": df["B"][-50:]})
    df = df[:-50]
    m = m.add_future_regressor(name="A")
    m = m.add_future_regressor(name="B", mode="multiplicative")
    metrics_df = m.fit(df, freq="D")
    future = m.make_future_dataframe(df=df, regressors_df=regressors_df_future, n_historic_predictions=10, periods=50)
    forecast = m.predict(df=future)
    if PLOT:
        m.plot(forecast)
        m.plot_components(forecast)
        m.plot_parameters()
        plt.show()


def test_plot():
    log.info("testing: Plotting")
    df = pd.read_csv(PEYTON_FILE, nrows=NROWS)
    m = NeuralProphet(
        n_forecasts=7,
        n_lags=14,
        epochs=EPOCHS,
        batch_size=BATCH_SIZE,
    )
    metrics_df = m.fit(df, freq="D")
    future = m.make_future_dataframe(df, periods=m.n_forecasts, n_historic_predictions=10)
    forecast = m.predict(future)
    m.plot(forecast)
    m.plot_last_forecast(forecast, include_previous_forecasts=10)
    m.plot_components(forecast)
    m.plot_parameters()
    m.highlight_nth_step_ahead_of_each_forecast(7)
    forecast = m.predict(df)
    m.plot(forecast)
    m.plot_last_forecast(forecast, include_previous_forecasts=10)
    m.plot_components(forecast)
    m.plot_parameters()
    if PLOT:
        plt.show()


def test_air_data():
    log.info("TEST air_passengers.csv")
    df = pd.read_csv(AIR_FILE)
    m = NeuralProphet(
        n_changepoints=0,
        yearly_seasonality=2,
        seasonality_mode="multiplicative",
        epochs=EPOCHS,
        batch_size=BATCH_SIZE,
    )
    metrics = m.fit(df, freq="MS")
    future = m.make_future_dataframe(df, periods=48, n_historic_predictions=len(df) - m.n_lags)
    forecast = m.predict(future)
    if PLOT:
        m.plot(forecast)
        m.plot_components(forecast)
        m.plot_parameters()
        plt.show()


def test_random_seed():
    log.info("TEST random seed")
    df = pd.read_csv(PEYTON_FILE, nrows=512)
    set_random_seed(0)
    m = NeuralProphet(
        epochs=EPOCHS,
        batch_size=BATCH_SIZE,
    )
    metrics_df = m.fit(df, freq="D")
    future = m.make_future_dataframe(df, periods=10, n_historic_predictions=10)
    forecast = m.predict(future)
    checksum1 = sum(forecast["yhat1"].values)
    set_random_seed(0)
    m = NeuralProphet(
        epochs=EPOCHS,
        batch_size=BATCH_SIZE,
    )
    metrics_df = m.fit(df, freq="D")
    future = m.make_future_dataframe(df, periods=10, n_historic_predictions=10)
    forecast = m.predict(future)
    checksum2 = sum(forecast["yhat1"].values)
    set_random_seed(1)
    m = NeuralProphet(
        epochs=EPOCHS,
        batch_size=BATCH_SIZE,
    )
    metrics_df = m.fit(df, freq="D")
    future = m.make_future_dataframe(df, periods=10, n_historic_predictions=10)
    forecast = m.predict(future)
    checksum3 = sum(forecast["yhat1"].values)
    log.debug("should be same: {} and {}".format(checksum1, checksum2))
    log.debug("should not be same: {} and {}".format(checksum1, checksum3))
    assert math.isclose(checksum1, checksum2)
    assert not math.isclose(checksum1, checksum3)


def test_yosemite():
    log.info("TEST Yosemite Temps")
    df = pd.read_csv(YOS_FILE, nrows=NROWS)
    m = NeuralProphet(
        changepoints_range=0.95,
        n_changepoints=15,
        weekly_seasonality=False,
        epochs=EPOCHS,
        batch_size=BATCH_SIZE,
    )
    metrics = m.fit(df, freq="5min")
    future = m.make_future_dataframe(df, periods=12 * 24, n_historic_predictions=12 * 24)
    forecast = m.predict(future)
    if PLOT:
        m.plot(forecast)
        m.plot_parameters()
        plt.show()


def test_model_cv():
    log.info("CV from model")

    def check_simple(df):
        m = NeuralProphet()
        folds = m.crossvalidation_split_df(df, freq="D", k=5, fold_pct=0.1, fold_overlap_pct=0.5)
        assert all([70 + i * 5 == len(train) for i, (train, val) in enumerate(folds)])
        assert all([10 == len(val) for (train, val) in folds])

    def check_cv(df, freq, n_lags, n_forecasts, k, fold_pct, fold_overlap_pct):
        m = NeuralProphet(
            n_lags=n_lags,
            n_forecasts=n_forecasts,
        )
        folds = m.crossvalidation_split_df(df, freq=freq, k=k, fold_pct=fold_pct, fold_overlap_pct=fold_overlap_pct)
        total_samples = len(df) - m.n_lags + 2 - (2 * m.n_forecasts)
        per_fold = int(fold_pct * total_samples)
        not_overlap = per_fold - int(fold_overlap_pct * per_fold)
        assert all([per_fold == len(val) - m.n_lags + 1 - m.n_forecasts for (train, val) in folds])
        assert all(
            [
                total_samples - per_fold - (k - i - 1) * not_overlap == len(train) - m.n_lags + 1 - m.n_forecasts
                for i, (train, val) in enumerate(folds)
            ]
        )

    check_simple(pd.DataFrame({"ds": pd.date_range(start="2017-01-01", periods=100), "y": np.arange(100)}))
    check_cv(
        df=pd.DataFrame({"ds": pd.date_range(start="2017-01-01", periods=100), "y": np.arange(100)}),
        n_lags=10,
        n_forecasts=5,
        freq="D",
        k=5,
        fold_pct=0.1,
        fold_overlap_pct=0,
    )
    check_cv(
        df=pd.DataFrame({"ds": pd.date_range(start="2017-01-01", periods=100), "y": np.arange(100)}),
        n_lags=10,
        n_forecasts=15,
        freq="D",
        k=5,
        fold_pct=0.1,
        fold_overlap_pct=0.5,
    )


def test_loss_func():
    log.info("TEST setting torch.nn loss func")
    df = pd.read_csv(PEYTON_FILE, nrows=512)
    m = NeuralProphet(
        epochs=EPOCHS,
        batch_size=BATCH_SIZE,
        loss_func="MSE",
    )
    metrics_df = m.fit(df, freq="D")
    future = m.make_future_dataframe(df, periods=10, n_historic_predictions=10)
    forecast = m.predict(future)


def test_loss_func_torch():
    log.info("TEST setting torch.nn loss func")
    df = pd.read_csv(PEYTON_FILE, nrows=512)
    m = NeuralProphet(
        epochs=EPOCHS,
        batch_size=BATCH_SIZE,
        loss_func=torch.nn.MSELoss,
    )
    metrics_df = m.fit(df, freq="D")
    future = m.make_future_dataframe(df, periods=10, n_historic_predictions=10)
    forecast = m.predict(future)


def test_callable_loss():
    log.info("TEST Callable Loss")

    def my_loss(output, target):
        assym_penalty = 1.25
        beta = 1
        e = target - output
        me = torch.abs(e)
        z = torch.where(me < beta, 0.5 * (me ** 2) / beta, me - 0.5 * beta)
        z = torch.where(e < 0, z, assym_penalty * z)
        return z

    df = pd.read_csv(YOS_FILE, nrows=NROWS)
    m = NeuralProphet(
        seasonality_mode="multiplicative",
        loss_func=my_loss,
    )
    with pytest.raises(ValueError):
        # find_learning_rate only suports normal torch Loss functions
        metrics = m.fit(df, freq="5min")

    df = pd.read_csv(YOS_FILE, nrows=NROWS)
    m = NeuralProphet(
        loss_func=my_loss,
        epochs=EPOCHS,
        batch_size=BATCH_SIZE,
        learning_rate=0.1,  # bypasses find_learning_rate
    )
    metrics = m.fit(df, freq="5min")
    future = m.make_future_dataframe(df, periods=12 * 24, n_historic_predictions=12 * 24)
    forecast = m.predict(future)


def test_custom_torch_loss():
    log.info("TEST PyTorch Custom Loss")

    class MyLoss(torch.nn.modules.loss._Loss):
        def forward(self, input, target):
            alpha = 0.9
            y_diff = target - input
            yhat_diff = input - target
            loss = (
                (
                    alpha * torch.max(y_diff, torch.zeros_like(y_diff))
                    + (1 - alpha) * torch.max(yhat_diff, torch.zeros_like(yhat_diff))
                )
                .sum()
                .mean()
            )
            return loss

    df = pd.read_csv(YOS_FILE, nrows=NROWS)
    m = NeuralProphet(
        loss_func=MyLoss,
    )
    with pytest.raises(ValueError):
        # find_learning_rate only suports normal torch Loss functions
        metrics = m.fit(df, freq="5min")

    df = pd.read_csv(YOS_FILE, nrows=NROWS)
    m = NeuralProphet(
        epochs=EPOCHS,
        batch_size=BATCH_SIZE,
        loss_func=MyLoss,
        learning_rate=1,  # bypasses find_learning_rate
    )
    metrics = m.fit(df, freq="5min")
    future = m.make_future_dataframe(df, periods=12, n_historic_predictions=12)
    forecast = m.predict(future)


def test_global_modeling_split_df():
    ### GLOBAL MODELLING - SPLIT DF
    log.info("Global Modeling - Split df")
    df = pd.read_csv(PEYTON_FILE, nrows=512)
    df1 = df.iloc[:128, :].copy(deep=True)
    df2 = df.iloc[128:256, :].copy(deep=True)
    df3 = df.iloc[256:384, :].copy(deep=True)
    df_dict = {"dataset1": df1, "dataset2": df2, "dataset3": df3}
    m = NeuralProphet(n_forecasts=2, n_lags=3)
    log.info("split df with single df")
    df_train, df_val = m.split_df(df1)
    log.info("split df with dict of dataframes")
    df_train, df_val = m.split_df(df_dict)
    log.info("split df with dict of dataframes - local_split")
    df_train, df_val = m.split_df(df_dict, local_split=True)


def test_global_modeling_no_exogenous_variable():
    ### GLOBAL MODELLING - NO EXOGENOUS VARIABLE
    log.info("Global Modeling - No exogenous variables")
    df = pd.read_csv(PEYTON_FILE, nrows=512)
    df1_0 = df.iloc[:128, :].copy(deep=True)
    df2_0 = df.iloc[128:256, :].copy(deep=True)
    df3_0 = df.iloc[256:384, :].copy(deep=True)
    df4_0 = df.iloc[384:, :].copy(deep=True)
    train_input = {0: df1_0, 1: {"df1": df1_0, "df2": df2_0}, 2: {"df1": df1_0, "df2": df2_0}}
    test_input = {0: df3_0, 1: {"df1": df3_0}, 2: {"df1": df3_0, "df2": df4_0}}
    info_input = {
        0: "Testing df train / df test - no events, no regressors",
        1: "Testing dict df train / df test - no events, no regressors",
        2: "Testing dict df train / dict df test - no events, no regressors",
    }
    for i in range(0, 3):
        log.info(info_input[i])
        m = NeuralProphet(n_forecasts=2, n_lags=10, epochs=EPOCHS, batch_size=BATCH_SIZE)
        metrics = m.fit(train_input[i], freq="D")
        forecast = m.predict(df=test_input[i])
        forecast_trend = m.predict_trend(df=test_input[i])
        forecast_seasonal_componets = m.predict_seasonal_components(df=test_input[i])
        if PLOT:
            forecast = forecast if isinstance(forecast, list) else [forecast]
            for key in forecast:
                fig1 = m.plot(forecast[key])
                fig2 = m.plot(forecast[key])
    with pytest.raises(ValueError):
        forecast = m.predict({"df4": df4_0})
    log.info("Error - dict with names not provided in the train dict (not in the data params dict)")
    with pytest.raises(ValueError):
        metrics = m.test({"df4": df4_0})
    log.info("Error - dict with names not provided in the train dict (not in the data params dict)")
    m = NeuralProphet(
        n_forecasts=2,
        n_lags=10,
        epochs=EPOCHS,
        batch_size=BATCH_SIZE,
    )
    m.fit({"df1": df1_0, "df2": df2_0}, freq="D")
    with pytest.raises(ValueError):
        forecast = m.predict({"df4": df4_0})
    # log.info("unknown_data_normalization was not set to True")
    with pytest.raises(ValueError):
        metrics = m.test({"df4": df4_0})
    # log.info("unknown_data_normalization was not set to True")
    with pytest.raises(ValueError):
        forecast_trend = m.predict_trend({"df4": df4_0})
    # log.info("unknown_data_normalization was not set to True")
    with pytest.raises(ValueError):
        forecast_seasonal_componets = m.predict_seasonal_components({"df4": df4_0})
    # log.info("unknown_data_normalization was not set to True")
    # Set unknown_data_normalization to True - now there should be no errors
    m.config_normalization.unknown_data_normalization = True
    forecast = m.predict({"df4": df4_0})
    metrics = m.test({"df4": df4_0})
    forecast_trend = m.predict_trend({"df4": df4_0})
    forecast_seasonal_componets = m.predict_seasonal_components({"df4": df4_0})
    m.plot_parameters(df_name="df1")
    m.plot_parameters()


def test_global_modeling_validation_df():
    log.info("Global Modeling + Local Normalization")
    df = pd.read_csv(PEYTON_FILE, nrows=512)
    df1_0 = df.iloc[:128, :].copy(deep=True)
    df2_0 = df.iloc[128:256, :].copy(deep=True)
    df_dict = {"df1": df1_0, "df2": df2_0}
    m = NeuralProphet(n_forecasts=2, n_lags=10, epochs=EPOCHS, batch_size=BATCH_SIZE)
    with pytest.raises(ValueError):
        m.fit(df_dict, freq="D", validation_df=df2_0)
    log.info("Error - name of validation df was not provided")
    m = NeuralProphet(n_forecasts=2, n_lags=10, epochs=EPOCHS, batch_size=BATCH_SIZE)
    m.fit(df_dict, freq="D", validation_df={"df2": df2_0})
    # Now it works because we provide the name of the validation_df


def test_global_modeling_global_normalization():
    ### GLOBAL MODELLING - NO EXOGENOUS VARIABLES - GLOBAL NORMALIZATION
    log.info("Global Modeling + Global Normalization")
    df = pd.read_csv(PEYTON_FILE, nrows=512)
    df1_0 = df.iloc[:128, :].copy(deep=True)
    df2_0 = df.iloc[128:256, :].copy(deep=True)
    df3_0 = df.iloc[256:384, :].copy(deep=True)
    m = NeuralProphet(n_forecasts=2, n_lags=10, epochs=EPOCHS, batch_size=BATCH_SIZE, global_normalization=True)
    train_dict = {"df1": df1_0, "df2": df2_0}
    test_dict = {"df3": df3_0}
    m.fit(train_dict)
    future = m.make_future_dataframe(test_dict)
    forecast = m.predict(future)
    metrics = m.test(test_dict)
    forecast_trend = m.predict_trend(test_dict)
    forecast_seasonal_componets = m.predict_seasonal_components(test_dict)


<<<<<<< HEAD
def test_global_modeling_plus_events():
    ### GLOBAL MODELLING + EVENTS
    log.info("Global Modeling + Events")
    df = pd.read_csv(PEYTON_FILE, nrows=512)
    df1_0 = df.iloc[:128, :].copy(deep=True)
    df2_0 = df.iloc[128:256, :].copy(deep=True)
    df3_0 = df.iloc[256:384, :].copy(deep=True)
    df4_0 = df.iloc[384:, :].copy(deep=True)
=======
def test_global_modeling_events_plus_regressors():
    ### GLOBAL MODELLING + REGRESSORS + EVENTS
    log.info("Global Modeling + Events + Regressors")
    df = pd.read_csv(PEYTON_FILE, nrows=512)
    df1 = df.iloc[:128, :].copy(deep=True)
    df2 = df.iloc[128:256, :].copy(deep=True)
    df3 = df.iloc[256:384, :].copy(deep=True)
    df4 = df.iloc[384:, :].copy(deep=True)
    df1["A"] = df1["y"].rolling(30, min_periods=1).mean()
    df2["A"] = df2["y"].rolling(10, min_periods=1).mean()
    df3["A"] = df3["y"].rolling(40, min_periods=1).mean()
    df4["A"] = df4["y"].rolling(20, min_periods=1).mean()
    future_regressors_df3 = pd.DataFrame(data={"A": df3["A"][:30]})
    future_regressors_df4 = pd.DataFrame(data={"A": df4["A"][:40]})
>>>>>>> 123cd104
    playoffs_history = pd.DataFrame(
        {
            "event": "playoff",
            "ds": pd.to_datetime(
                [
                    "2007-12-13",
                    "2008-05-31",
                    "2008-06-04",
                    "2008-06-06",
                    "2008-06-09",
                    "2008-12-13",
                    "2008-12-25",
                    "2009-01-01",
                    "2009-01-15",
                    "2009-03-20",
                    "2009-04-20",
                    "2009-05-20",
                ]
            ),
        }
    )
    history_events_df1 = playoffs_history.iloc[:3, :].copy(deep=True)
    history_events_df2 = playoffs_history.iloc[3:6, :].copy(deep=True)
    history_events_df3 = playoffs_history.iloc[6:9, :].copy(deep=True)
    history_events_df4 = playoffs_history.iloc[9:, :].copy(deep=True)
    playoffs_future = pd.DataFrame(
        {
            "event": "playoff",
            "ds": pd.to_datetime(
                [
                    "2008-06-10",
                    "2008-06-11",
                    "2008-12-15",
                    "2008-12-16",
                    "2009-01-26",
                    "2009-01-27",
                    "2009-06-05",
                    "2009-06-06",
                ]
            ),
        }
    )
    future_events_df3 = playoffs_future.iloc[4:6, :].copy(deep=True)
    future_events_df4 = playoffs_future.iloc[6:8, :].copy(deep=True)
<<<<<<< HEAD
    events_input = {
        0: future_events_df3,
        1: {"df1": future_events_df3},
        2: {"df1": future_events_df3, "df2": future_events_df4},
    }

    info_input = {
        0: "Testing df train / df test - df events, no regressors",
        1: "Testing dict train / df test - df events, no regressors",
        2: "Testing dict train / dict test - dict events, no regressors",
    }
    for i in range(0, 3):
        log.debug(info_input[i])
        m = NeuralProphet(n_forecasts=2, n_lags=10, epochs=EPOCHS, batch_size=BATCH_SIZE)
        m.add_events(["playoff"])
        history_df1 = m.create_df_with_events(df1_0, history_events_df1)
        history_df2 = m.create_df_with_events(df2_0, history_events_df2)
        history_df3 = m.create_df_with_events(df3_0, history_events_df3)
        history_df4 = m.create_df_with_events(df4_0, history_events_df4)
        if i == 1:
            history_df1 = {"df1": history_df1, "df2": history_df2}
            history_df3 = {"df1": history_df3}
        if i == 2:
            history_df1 = {"df1": history_df1, "df2": history_df2}
            history_df3 = {"df1": history_df3, "df2": history_df4}
        metrics = m.fit(history_df1, freq="D")
        future = m.make_future_dataframe(history_df3, n_historic_predictions=True, events_df=events_input[i])
        forecast = m.predict(future)
        forecast = m.predict(df=future)
    # if PLOT: #fix plot_components
    #     forecast = forecast if isinstance(forecast, dict) else {'df1':forecast}
    #     for key in forecast:
    #         fig = m.plot(forecast[key])
    #         fig = m.plot_components(forecast[key])
    # Possible errors with events
    m = NeuralProphet(n_forecasts=2, n_lags=10, epochs=EPOCHS, batch_size=BATCH_SIZE)
    m.add_events(["playoff"])
    metrics = m.fit(history_df1, freq="D")
    with pytest.raises(ValueError):
        future = m.make_future_dataframe(history_df3, n_historic_predictions=True, events_df={"df1": future_events_df3})
    log.info("Error - dict of events len is different than dict of dataframes len")
    with pytest.raises(ValueError):
        future = m.make_future_dataframe(
            history_df3, n_historic_predictions=True, events_df={"dfn": future_events_df3, "df2": future_events_df4}
        )
    log.info("Error - key for events not valid")


# def test_global_modeling_events_plus_regressors():
#     ### GLOBAL MODELLING + REGRESSORS + EVENTS
#     log.debug("Global Modeling + Events + Regressors")
#     df = pd.read_csv(PEYTON_FILE, nrows=NROWS)
#     df1 = df.iloc[:128, :].copy(deep=True)
#     df2 = df.iloc[128:256, :].copy(deep=True)
#     df3 = df.iloc[256:384, :].copy(deep=True)
#     df4 = df.iloc[384:, :].copy(deep=True)
#     df1["A"] = df1["y"].rolling(30, min_periods=1).mean()
#     df2["A"] = df2["y"].rolling(10, min_periods=1).mean()
#     df3["A"] = df3["y"].rolling(40, min_periods=1).mean()
#     df4["A"] = df4["y"].rolling(20, min_periods=1).mean()
#     future_regressors_df3 = pd.DataFrame(data={"A": df3["A"][:30]})
#     future_regressors_df4 = pd.DataFrame(data={"A": df4["A"][:40]})
#     playoffs_history = pd.DataFrame(
#         {
#             "event": "playoff",
#             "ds": pd.to_datetime(
#                 [
#                     "2007-12-13",
#                     "2008-05-31",
#                     "2008-06-04",
#                     "2008-06-06",
#                     "2008-06-09",
#                     "2008-12-13",
#                     "2008-12-25",
#                     "2009-01-01",
#                     "2009-01-15",
#                     "2009-03-20",
#                     "2009-04-20",
#                     "2009-05-20",
#                 ]
#             ),
#         }
#     )
#     history_events_df1 = playoffs_history.iloc[:3, :].copy(deep=True)
#     history_events_df2 = playoffs_history.iloc[3:6, :].copy(deep=True)
#     history_events_df3 = playoffs_history.iloc[6:9, :].copy(deep=True)
#     history_events_df4 = playoffs_history.iloc[9:, :].copy(deep=True)
#     playoffs_future = pd.DataFrame(
#         {
#             "event": "playoff",
#             "ds": pd.to_datetime(
#                 [
#                     "2008-06-10",
#                     "2008-06-11",
#                     "2008-12-15",
#                     "2008-12-16",
#                     "2009-01-26",
#                     "2009-01-27",
#                     "2009-06-05",
#                     "2009-06-06",
#                 ]
#             ),
#         }
#     )
#     future_events_df3 = playoffs_future.iloc[4:6, :].copy(deep=True)
#     future_events_df4 = playoffs_future.iloc[6:8, :].copy(deep=True)
#     m = NeuralProphet(n_lags=10, n_forecasts=5, epochs=EPOCHS, batch_size=BATCH_SIZE)
#     m = m.add_events(["playoff"])
#     m = m.add_lagged_regressor(names="A")
#     history_df1 = m.create_df_with_events(df1, history_events_df1)
#     history_df2 = m.create_df_with_events(df2, history_events_df2)
#     history_df3 = m.create_df_with_events(df3, history_events_df3)
#     history_df4 = m.create_df_with_events(df4, history_events_df4)
#     metrics = m.fit([history_df1, history_df2], freq="D")
#     future = m.make_future_dataframe(
#         [history_df3, history_df4],
#         n_historic_predictions=True,
#         events_df=[future_events_df3, future_events_df4],
#         regressors_df=[future_regressors_df3, future_regressors_df4],
#     )
#     forecast = m.predict(future)
#     if PLOT:
#         for frst in forecast:
#             fig = m.plot(frst)
#             fig = m.plot_components(frst)
#             fig = m.plot_parameters()
=======
    m = NeuralProphet(n_lags=10, n_forecasts=5, epochs=EPOCHS, batch_size=BATCH_SIZE)
    m = m.add_events(["playoff"])
    m = m.add_lagged_regressor(names="A")
    history_df1 = m.create_df_with_events(df1, history_events_df1)
    history_df2 = m.create_df_with_events(df2, history_events_df2)
    history_df3 = m.create_df_with_events(df3, history_events_df3)
    history_df4 = m.create_df_with_events(df4, history_events_df4)
    metrics = m.fit({"df1": history_df1, "df2": history_df2}, freq="D")
    future = m.make_future_dataframe(
        {"df1": history_df3, "df2": history_df4},
        n_historic_predictions=True,
        events_df={"df1": future_events_df3, "df2": future_events_df4},
        regressors_df={"df1": future_regressors_df3, "df2": future_regressors_df4},
    )
    forecast = m.predict(future)
    if PLOT:
        for key in forecast:
            fig = m.plot(forecast[key])
            # fig = m.plot_parameters() Fix plot_parameters for global modeling
>>>>>>> 123cd104


def test_minimal():
    log.info("testing: Plotting")
    df = pd.read_csv(PEYTON_FILE, nrows=NROWS)
    m = NeuralProphet(
        n_forecasts=7,
        n_lags=14,
        epochs=EPOCHS,
        batch_size=BATCH_SIZE,
    )
    metrics_df = m.fit(df, freq="D", minimal=True)
    assert metrics_df is None
    forecast = m.predict(df)


def test_metrics():
    log.info("testing: Plotting")
    df = pd.read_csv(PEYTON_FILE, nrows=NROWS)
    m = NeuralProphet(
        epochs=EPOCHS,
        batch_size=BATCH_SIZE,
        collect_metrics=["MAE", "MSE", "RMSE"],
    )
    metrics_df = m.fit(df, freq="D")
    assert metrics_df is not None
    forecast = m.predict(df)<|MERGE_RESOLUTION|>--- conflicted
+++ resolved
@@ -790,7 +790,6 @@
     forecast_seasonal_componets = m.predict_seasonal_components(test_dict)
 
 
-<<<<<<< HEAD
 def test_global_modeling_plus_events():
     ### GLOBAL MODELLING + EVENTS
     log.info("Global Modeling + Events")
@@ -799,22 +798,6 @@
     df2_0 = df.iloc[128:256, :].copy(deep=True)
     df3_0 = df.iloc[256:384, :].copy(deep=True)
     df4_0 = df.iloc[384:, :].copy(deep=True)
-=======
-def test_global_modeling_events_plus_regressors():
-    ### GLOBAL MODELLING + REGRESSORS + EVENTS
-    log.info("Global Modeling + Events + Regressors")
-    df = pd.read_csv(PEYTON_FILE, nrows=512)
-    df1 = df.iloc[:128, :].copy(deep=True)
-    df2 = df.iloc[128:256, :].copy(deep=True)
-    df3 = df.iloc[256:384, :].copy(deep=True)
-    df4 = df.iloc[384:, :].copy(deep=True)
-    df1["A"] = df1["y"].rolling(30, min_periods=1).mean()
-    df2["A"] = df2["y"].rolling(10, min_periods=1).mean()
-    df3["A"] = df3["y"].rolling(40, min_periods=1).mean()
-    df4["A"] = df4["y"].rolling(20, min_periods=1).mean()
-    future_regressors_df3 = pd.DataFrame(data={"A": df3["A"][:30]})
-    future_regressors_df4 = pd.DataFrame(data={"A": df4["A"][:40]})
->>>>>>> 123cd104
     playoffs_history = pd.DataFrame(
         {
             "event": "playoff",
@@ -859,7 +842,6 @@
     )
     future_events_df3 = playoffs_future.iloc[4:6, :].copy(deep=True)
     future_events_df4 = playoffs_future.iloc[6:8, :].copy(deep=True)
-<<<<<<< HEAD
     events_input = {
         0: future_events_df3,
         1: {"df1": future_events_df3},
@@ -908,107 +890,6 @@
     log.info("Error - key for events not valid")
 
 
-# def test_global_modeling_events_plus_regressors():
-#     ### GLOBAL MODELLING + REGRESSORS + EVENTS
-#     log.debug("Global Modeling + Events + Regressors")
-#     df = pd.read_csv(PEYTON_FILE, nrows=NROWS)
-#     df1 = df.iloc[:128, :].copy(deep=True)
-#     df2 = df.iloc[128:256, :].copy(deep=True)
-#     df3 = df.iloc[256:384, :].copy(deep=True)
-#     df4 = df.iloc[384:, :].copy(deep=True)
-#     df1["A"] = df1["y"].rolling(30, min_periods=1).mean()
-#     df2["A"] = df2["y"].rolling(10, min_periods=1).mean()
-#     df3["A"] = df3["y"].rolling(40, min_periods=1).mean()
-#     df4["A"] = df4["y"].rolling(20, min_periods=1).mean()
-#     future_regressors_df3 = pd.DataFrame(data={"A": df3["A"][:30]})
-#     future_regressors_df4 = pd.DataFrame(data={"A": df4["A"][:40]})
-#     playoffs_history = pd.DataFrame(
-#         {
-#             "event": "playoff",
-#             "ds": pd.to_datetime(
-#                 [
-#                     "2007-12-13",
-#                     "2008-05-31",
-#                     "2008-06-04",
-#                     "2008-06-06",
-#                     "2008-06-09",
-#                     "2008-12-13",
-#                     "2008-12-25",
-#                     "2009-01-01",
-#                     "2009-01-15",
-#                     "2009-03-20",
-#                     "2009-04-20",
-#                     "2009-05-20",
-#                 ]
-#             ),
-#         }
-#     )
-#     history_events_df1 = playoffs_history.iloc[:3, :].copy(deep=True)
-#     history_events_df2 = playoffs_history.iloc[3:6, :].copy(deep=True)
-#     history_events_df3 = playoffs_history.iloc[6:9, :].copy(deep=True)
-#     history_events_df4 = playoffs_history.iloc[9:, :].copy(deep=True)
-#     playoffs_future = pd.DataFrame(
-#         {
-#             "event": "playoff",
-#             "ds": pd.to_datetime(
-#                 [
-#                     "2008-06-10",
-#                     "2008-06-11",
-#                     "2008-12-15",
-#                     "2008-12-16",
-#                     "2009-01-26",
-#                     "2009-01-27",
-#                     "2009-06-05",
-#                     "2009-06-06",
-#                 ]
-#             ),
-#         }
-#     )
-#     future_events_df3 = playoffs_future.iloc[4:6, :].copy(deep=True)
-#     future_events_df4 = playoffs_future.iloc[6:8, :].copy(deep=True)
-#     m = NeuralProphet(n_lags=10, n_forecasts=5, epochs=EPOCHS, batch_size=BATCH_SIZE)
-#     m = m.add_events(["playoff"])
-#     m = m.add_lagged_regressor(names="A")
-#     history_df1 = m.create_df_with_events(df1, history_events_df1)
-#     history_df2 = m.create_df_with_events(df2, history_events_df2)
-#     history_df3 = m.create_df_with_events(df3, history_events_df3)
-#     history_df4 = m.create_df_with_events(df4, history_events_df4)
-#     metrics = m.fit([history_df1, history_df2], freq="D")
-#     future = m.make_future_dataframe(
-#         [history_df3, history_df4],
-#         n_historic_predictions=True,
-#         events_df=[future_events_df3, future_events_df4],
-#         regressors_df=[future_regressors_df3, future_regressors_df4],
-#     )
-#     forecast = m.predict(future)
-#     if PLOT:
-#         for frst in forecast:
-#             fig = m.plot(frst)
-#             fig = m.plot_components(frst)
-#             fig = m.plot_parameters()
-=======
-    m = NeuralProphet(n_lags=10, n_forecasts=5, epochs=EPOCHS, batch_size=BATCH_SIZE)
-    m = m.add_events(["playoff"])
-    m = m.add_lagged_regressor(names="A")
-    history_df1 = m.create_df_with_events(df1, history_events_df1)
-    history_df2 = m.create_df_with_events(df2, history_events_df2)
-    history_df3 = m.create_df_with_events(df3, history_events_df3)
-    history_df4 = m.create_df_with_events(df4, history_events_df4)
-    metrics = m.fit({"df1": history_df1, "df2": history_df2}, freq="D")
-    future = m.make_future_dataframe(
-        {"df1": history_df3, "df2": history_df4},
-        n_historic_predictions=True,
-        events_df={"df1": future_events_df3, "df2": future_events_df4},
-        regressors_df={"df1": future_regressors_df3, "df2": future_regressors_df4},
-    )
-    forecast = m.predict(future)
-    if PLOT:
-        for key in forecast:
-            fig = m.plot(forecast[key])
-            # fig = m.plot_parameters() Fix plot_parameters for global modeling
->>>>>>> 123cd104
-
-
 def test_minimal():
     log.info("testing: Plotting")
     df = pd.read_csv(PEYTON_FILE, nrows=NROWS)
