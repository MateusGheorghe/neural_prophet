#!/usr/bin/env python3
import logging
import test_integration
import test_unit
from neuralprophet import NeuralProphet, set_log_level

log = logging.getLogger("NP.test.debug")
log.setLevel("INFO")


def debug_logger():
    log.info("testing: Logger")
    log.setLevel("ERROR")
    log.parent.setLevel("WARNING")
    log.warning("### this WARNING should not show ###")
    log.parent.warning("1--- this WARNING should show")
    log.error("2--- this ERROR should show")

    log.setLevel("DEBUG")
    log.parent.setLevel("ERROR")
    log.debug("3--- this DEBUG should show")
    log.parent.warning("### this WARNING not show ###")
    log.error("4--- this ERROR should show")
    log.parent.error("5--- this ERROR should show, too")
    # test existing test cases
    # test_all(log_level="DEBUG")

    # test the set_log_level function
    log.parent.parent.setLevel("INFO")
    m = NeuralProphet(
        n_forecasts=3,
        n_lags=5,
        yearly_seasonality=False,
        weekly_seasonality=False,
        daily_seasonality=False,
        epochs=5,
    )
    set_log_level("DEBUG")
    log.parent.parent.debug("6--- this DEBUG should show")
    set_log_level(log_level="WARNING")
    log.parent.parent.debug("### this DEBUG should not show ###")
    log.parent.parent.info("### this INFO should not show ###")


def debug_integration_all(plot=False):
    test_integration.IntegrationTests.plot = plot

    itests = test_integration.IntegrationTests()

    itests.test_names()
    itests.test_train_eval_test()
    itests.test_trend()
    itests.test_custom_changepoints()
    itests.test_no_trend()
    itests.test_seasons()
    itests.test_custom_seasons()
    itests.test_ar()
    itests.test_ar_sparse()
    itests.test_ar_deep()
    itests.test_lag_reg()
    itests.test_lag_reg_deep()
    itests.test_events()
    itests.test_future_reg()
    itests.test_plot()
    itests.test_air_data()
    itests.test_random_seed()
    itests.test_loss_func()
    itests.test_yosemite()
    itests.test_model_cv()
    itests.test_callable_loss()


def debug_unit_all(plot=False):
    test_unit.UnitTests.plot = plot

    utests = test_unit.UnitTests()
    #
    utests.test_impute_missing()
    utests.test_time_dataset()
    utests.test_normalize()
    utests.test_add_lagged_regressors()
    utests.test_auto_batch_epoch()
    utests.test_train_speed_custom()
    utests.test_train_speed_auto()
    utests.test_split_impute()
    utests.test_cv()
    utests.test_reg_delay()
    utests.test_check_duplicate_ds()


def debug_all():
    # default
    plot = False
    log.setLevel("INFO")
    log.parent.setLevel("DEBUG")
    log.parent.parent.setLevel("WARNING")

    # not verbose option
    # plot = False
    # log.setLevel("ERROR")
    # log.parent.setLevel("ERROR")
    # log.parent.parent.setLevel("ERROR")
    debug_unit_all(plot)
    debug_integration_all(plot)

    debug_logger()


def debug_one(verbose=True):
    if verbose:
        # very verbose option
        plot = True
        log.setLevel("DEBUG")
        log.parent.setLevel("DEBUG")
        log.parent.parent.setLevel("DEBUG")
    else:
        plot = False
        log.setLevel("INFO")
        log.parent.setLevel("INFO")
        log.parent.parent.setLevel("WARNING")

    test_integration.IntegrationTests.plot = plot
    itests = test_integration.IntegrationTests()
    ##
    # itests.test_lag_reg()

    test_unit.UnitTests.plot = plot
    utests = test_unit.UnitTests()
    ##
<<<<<<< HEAD
    # utests.test_double_crossvalidation()
=======
    utests.test_global_modeling()
>>>>>>> ea8fe966


if __name__ == "__main__":
    # debug_logger()
    debug_all()
    # debug_one()<|MERGE_RESOLUTION|>--- conflicted
+++ resolved
@@ -126,15 +126,11 @@
 
     test_unit.UnitTests.plot = plot
     utests = test_unit.UnitTests()
-    ##
-<<<<<<< HEAD
     # utests.test_double_crossvalidation()
-=======
     utests.test_global_modeling()
->>>>>>> ea8fe966
 
 
 if __name__ == "__main__":
     # debug_logger()
-    debug_all()
-    # debug_one()+    # debug_all()
+    debug_one()