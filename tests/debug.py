#!/usr/bin/env python3
import logging
import test_integration
import test_unit
from neuralprophet import NeuralProphet, set_log_level

log = logging.getLogger("NP.test.debug")
log.setLevel("INFO")


def debug_logger():
    log.info("testing: Logger")
    log.setLevel("ERROR")
    log.parent.setLevel("WARNING")
    log.warning("### this WARNING should not show ###")
    log.parent.warning("1--- this WARNING should show")
    log.error("2--- this ERROR should show")

    log.setLevel("DEBUG")
    log.parent.setLevel("ERROR")
    log.debug("3--- this DEBUG should show")
    log.parent.warning("### this WARNING not show ###")
    log.error("4--- this ERROR should show")
    log.parent.error("5--- this ERROR should show, too")
    # test existing test cases
    # test_all(log_level="DEBUG")

    # test the set_log_level function
    log.parent.parent.setLevel("INFO")
    m = NeuralProphet(
        n_forecasts=3,
        n_lags=5,
        yearly_seasonality=False,
        weekly_seasonality=False,
        daily_seasonality=False,
        epochs=5,
    )
    set_log_level("DEBUG")
    log.parent.parent.debug("6--- this DEBUG should show")
    set_log_level(log_level="WARNING")
    log.parent.parent.debug("### this DEBUG should not show ###")
    log.parent.parent.info("### this INFO should not show ###")


def debug_all():
    pass
    # run from neuralprophet folder:
    # python3 -m unittest discover -s tests


def debug_one(verbose=True):
    if verbose:
        # very verbose option
        plot = True
        log.setLevel("DEBUG")
        log.parent.setLevel("DEBUG")
        log.parent.parent.setLevel("DEBUG")
    else:
        plot = False
        log.setLevel("INFO")
        log.parent.setLevel("INFO")
        log.parent.parent.setLevel("WARNING")

    test_integration.IntegrationTests.plot = plot
    itests = test_integration.IntegrationTests()

    test_unit.UnitTests.plot = plot
    utests = test_unit.UnitTests()
    ##
<<<<<<< HEAD

    utests.test_n_lags_and_n_regressors()
    # utests.test_double_crossvalidation()
=======
    utests.test_double_crossvalidation()
    ##
    itests.test_global_modeling()
>>>>>>> 649905e3


if __name__ == "__main__":
    # debug_logger()
    # debug_one()
    pass<|MERGE_RESOLUTION|>--- conflicted
+++ resolved
@@ -67,15 +67,9 @@
     test_unit.UnitTests.plot = plot
     utests = test_unit.UnitTests()
     ##
-<<<<<<< HEAD
-
-    utests.test_n_lags_and_n_regressors()
-    # utests.test_double_crossvalidation()
-=======
     utests.test_double_crossvalidation()
     ##
     itests.test_global_modeling()
->>>>>>> 649905e3
 
 
 if __name__ == "__main__":
