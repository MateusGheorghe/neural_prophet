#!/usr/bin/env python3
import logging
import test_integration
import test_unit
from neuralprophet import NeuralProphet

log = logging.getLogger("nprophet.test.debug")
log.setLevel("INFO")


def debug_logger():
    log.info("testing: Logger")
    log.setLevel("ERROR")
    log.parent.setLevel("WARNING")
    log.warning("### this WARNING should not show ###")
    log.parent.warning("this WARNING should show")
    log.error("this ERROR should show")

    log.setLevel("DEBUG")
    log.parent.setLevel("ERROR")
    log.debug("this DEBUG should show")
    log.parent.warning("### this WARNING not show ###")
    log.error("this ERROR should show")
    log.parent.error("this ERROR should show, too")
    # test existing test cases
    # test_all(log_level="DEBUG")

    # test the set_log_level function
    log.parent.parent.setLevel("INFO")
    m = NeuralProphet(
        n_forecasts=3,
        n_lags=5,
        yearly_seasonality=False,
        weekly_seasonality=False,
        daily_seasonality=False,
        log_level="DEBUG",
        epochs=5,
    )
    log.parent.parent.debug("this DEBUG should show")
    m.set_log_level(log_level="WARNING")
    log.parent.parent.debug("### this DEBUG should not show ###")
    log.parent.parent.info("### this INFO should not show ###")


def debug_integration_all(plot=False):
    test_integration.IntegrationTests.plot = plot

    itests = test_integration.IntegrationTests()

<<<<<<< HEAD
    # itests.test_names()
    # itests.test_train_eval_test()
    # itests.test_trend()
    # itests.test_no_trend()
    # itests.test_seasons()
    # itests.test_custom_seasons()
    # itests.test_ar_net()
    # itests.test_lag_reg()
    # itests.test_events()
    # itests.test_future_reg()
    # itests.test_events()
    # itests.test_predict()
    # itests.test_plot()
    # itests.test_logger()
    itests.test_uncertainty_estimation()
=======
    itests.test_names()
    itests.test_train_eval_test()
    itests.test_trend()
    itests.test_no_trend()
    itests.test_seasons()
    itests.test_custom_seasons()
    itests.test_ar_net()
    itests.test_lag_reg()
    itests.test_events()
    itests.test_future_reg()
    itests.test_events()
    itests.test_predict()
    itests.test_plot()
    itests.test_air_data()
>>>>>>> ad4d528b


def debug_unit_all(plot=False):
    test_unit.UnitTests.plot = plot

    utests = test_unit.UnitTests()
    utests.test_impute_missing()
    utests.test_time_dataset()


def debug_integration(plot=False):
    test_integration.IntegrationTests.plot = plot
    itests = test_integration.IntegrationTests()
<<<<<<< HEAD

    # to run individual tests
    # itests.test_names()
    # itests.test_train_eval_test()
    # itests.test_trend()
    # itests.test_no_trend()
    # itests.test_seasons()
    # itests.test_custom_seasons()
    # itests.test_ar_net()
    # itests.test_lag_reg()
    # itests.test_events()
    # itests.test_future_reg()
    # itests.test_events()
    # itests.test_predict()
    # itests.test_plot()
    # itests.test_logger()
    itests.test_uncertainty_estimation()
=======
    # to run individual tests, add here (copy from debug_integration_all)
    # itests.test_()
>>>>>>> ad4d528b


def debug_unit(plot=False):
    test_unit.UnitTests.plot = plot
    utests = test_unit.UnitTests()
    # to run individual tests, add here (copy from debug_unit_all)


def debug_all():
    # default
    plot = False
    log.setLevel("INFO")
    log.parent.setLevel("DEBUG")
    log.parent.parent.setLevel("WARNING")

    # not verbose option
    # plot = False
    # log.setLevel("ERROR")
    # log.parent.setLevel("ERROR")
    # log.parent.parent.setLevel("ERROR")
    debug_unit_all(plot)
    debug_integration_all(plot)


def debug_one():
    # default
    # plot = False
    # log.setLevel("INFO")
    # log.parent.setLevel("DEBUG")
    # log.parent.parent.setLevel("WARNING")

    # very verbose option
    plot = True
    log.setLevel("DEBUG")
    log.parent.setLevel("DEBUG")
    log.parent.parent.setLevel("DEBUG")

    # debug_unit(plot)
    debug_integration(plot)


if __name__ == "__main__":
    # TODO: add argparse to allow for plotting with tests using command line
    # TODO: add hard performance criteria to training tests, setting seeds
    # debug_logger()
    # debug_all()
    debug_one()<|MERGE_RESOLUTION|>--- conflicted
+++ resolved
@@ -47,7 +47,6 @@
 
     itests = test_integration.IntegrationTests()
 
-<<<<<<< HEAD
     # itests.test_names()
     # itests.test_train_eval_test()
     # itests.test_trend()
@@ -61,24 +60,8 @@
     # itests.test_events()
     # itests.test_predict()
     # itests.test_plot()
-    # itests.test_logger()
+    # itests.test_air_data()
     itests.test_uncertainty_estimation()
-=======
-    itests.test_names()
-    itests.test_train_eval_test()
-    itests.test_trend()
-    itests.test_no_trend()
-    itests.test_seasons()
-    itests.test_custom_seasons()
-    itests.test_ar_net()
-    itests.test_lag_reg()
-    itests.test_events()
-    itests.test_future_reg()
-    itests.test_events()
-    itests.test_predict()
-    itests.test_plot()
-    itests.test_air_data()
->>>>>>> ad4d528b
 
 
 def debug_unit_all(plot=False):
@@ -92,28 +75,8 @@
 def debug_integration(plot=False):
     test_integration.IntegrationTests.plot = plot
     itests = test_integration.IntegrationTests()
-<<<<<<< HEAD
-
-    # to run individual tests
-    # itests.test_names()
-    # itests.test_train_eval_test()
-    # itests.test_trend()
-    # itests.test_no_trend()
-    # itests.test_seasons()
-    # itests.test_custom_seasons()
-    # itests.test_ar_net()
-    # itests.test_lag_reg()
-    # itests.test_events()
-    # itests.test_future_reg()
-    # itests.test_events()
-    # itests.test_predict()
-    # itests.test_plot()
-    # itests.test_logger()
-    itests.test_uncertainty_estimation()
-=======
     # to run individual tests, add here (copy from debug_integration_all)
     # itests.test_()
->>>>>>> ad4d528b
 
 
 def debug_unit(plot=False):
@@ -134,7 +97,7 @@
     # log.setLevel("ERROR")
     # log.parent.setLevel("ERROR")
     # log.parent.parent.setLevel("ERROR")
-    debug_unit_all(plot)
+    # debug_unit_all(plot)
     debug_integration_all(plot)
 
 
@@ -159,5 +122,5 @@
     # TODO: add argparse to allow for plotting with tests using command line
     # TODO: add hard performance criteria to training tests, setting seeds
     # debug_logger()
-    # debug_all()
-    debug_one()+    debug_all()
+    # debug_one()