--- conflicted
+++ resolved
@@ -139,7 +139,6 @@
         self.name = "NeuralProphet"
         self.n_forecasts = n_forecasts
 
-        
         # Data Preprocessing
         self.normalize = normalize
         self.impute_missing = impute_missing
@@ -174,7 +173,7 @@
         # Model
         self.config_model = configure.from_kwargs(configure.Model, kwargs)
 
-        # Trend 
+        # Trend
         self.config_trend = configure.from_kwargs(configure.Trend, kwargs)
 
         # Seasonality
@@ -210,7 +209,6 @@
         # later set by user (optional)
         self.highlight_forecast_step_n = None
         self.true_ar_weights = None
-        
 
     def _init_model(self):
         """Build Pytorch model with configured hyperparamters.
@@ -246,23 +244,6 @@
         Returns:
             TimeDataset
         """
-<<<<<<< HEAD
-        df_list=df_utils.create_df_list(df)
-        df_time_dataset=list()
-        for df in df_list:
-            df_time_dataset.append(time_dataset.TimeDataset(
-                df,
-                season_config=self.season_config,
-                events_config=self.events_config,
-                country_holidays_config=self.country_holidays_config,
-                n_lags=self.n_lags,
-                n_forecasts=self.n_forecasts,
-                predict_mode=predict_mode,
-                covar_config=self.config_covar,
-                regressors_config=self.regressors_config,
-                ))
-        df_time_dataset=time_dataset.GlobalTimeDataset(df_time_dataset)      
-=======
         df_list = df_utils.create_df_list(df)
         df_time_dataset = list()
         for df in df_list:
@@ -280,7 +261,6 @@
                 )
             )
         df_time_dataset = time_dataset.GlobalTimeDataset(df_time_dataset)
->>>>>>> 649905e3
         return df_time_dataset
 
     def single_handle_missing_data(self, df, freq, predicting):
@@ -363,21 +343,12 @@
         Returns:
             pre-processed df
         """
-<<<<<<< HEAD
-        df_list=df_utils.create_df_list(df)
-        df_handled_missing_list=list()
-        for df in df_list:
-            df_handled_missing_list.append(self.single_handle_missing_data(df, freq, predicting))
-        df=df_handled_missing_list
-        return df[0] if len(df)==1 else df
-=======
         df_list = df_utils.create_df_list(df)
         df_handled_missing_list = list()
         for df in df_list:
             df_handled_missing_list.append(self.single_handle_missing_data(df, freq, predicting))
         df = df_handled_missing_list
         return df[0] if len(df) == 1 else df
->>>>>>> 649905e3
 
     def _validate_column_name(self, name, events=True, seasons=True, regressors=True, covariates=True):
         """Validates the name of a seasonality, event, or regressor.
@@ -445,25 +416,6 @@
                 covariates_config=self.config_covar,
                 regressor_config=self.regressors_config,
                 events_config=self.events_config,
-<<<<<<< HEAD
-                local_modeling=self.local_modeling
-            )
-        df = df_utils.normalize(df, self.data_params, local_modeling=self.local_modeling)
-        if not self.fitted: #for now
-            if self.config_trend.changepoints is not None:
-                self.config_trend.changepoints = df_utils.normalize(
-                    pd.DataFrame({"ds": pd.Series(self.config_trend.changepoints)}), self.data_params, local_modeling=self.local_modeling
-                )["t"].values
-            self.season_config = utils.set_auto_seasonalities(
-                df, season_config=self.season_config) 
-            if self.country_holidays_config is not None:
-                self.country_holidays_config["holiday_names"] = utils.get_holidays_from_country(
-                    self.country_holidays_config["country"], df) 
-        self.config_train.set_auto_batch_epoch(n_data=sum([len(x) for x in df]) if isinstance(df,list) else len(df))  
-        self.config_train.apply_train_speed(batch=True, epoch=True) #Might be removed from if
-        dataset = self._create_dataset(df, predict_mode=False)  # needs to be called after set_auto_seasonalities
-        
-=======
                 local_modeling=self.local_modeling,
             )
         df = df_utils.normalize(df, self.data_params, local_modeling=self.local_modeling)
@@ -481,7 +433,6 @@
         self.config_train.apply_train_speed(batch=True, epoch=True)  # Might be removed from if
         dataset = self._create_dataset(df, predict_mode=False)  # needs to be called after set_auto_seasonalities
 
->>>>>>> 649905e3
         loader = DataLoader(dataset, batch_size=self.config_train.batch_size, shuffle=True)
         if not self.fitted:
             self.model = self._init_model()  # needs to be called after set_auto_seasonalities
@@ -501,11 +452,7 @@
         Returns:
             torch DataLoader
         """
-<<<<<<< HEAD
-        df = df_utils.normalize(df, self.data_params,local_modeling=self.local_modeling)
-=======
         df = df_utils.normalize(df, self.data_params, local_modeling=self.local_modeling)
->>>>>>> 649905e3
         dataset = self._create_dataset(df, predict_mode=False)
         loader = DataLoader(dataset, batch_size=min(1024, len(dataset)), shuffle=False, drop_last=False)
         return loader
@@ -615,11 +562,6 @@
         Returns:
             df with metrics
         """
-<<<<<<< HEAD
-        
-=======
-
->>>>>>> 649905e3
         if plot_live_loss:
             try:
                 from livelossplot import PlotLosses
@@ -756,19 +698,11 @@
             n_forecasts=self.n_forecasts,
             valid_p=valid_p,
             inputs_overbleed=True,
-<<<<<<< HEAD
-            local_modeling=local_modeling
-        )
-        return df_train, df_val
-
-# ATTENTION should be a problem for global modelling - crossvalidation
-=======
             local_modeling=local_modeling,
         )
         return df_train, df_val
 
     # ATTENTION should be a problem for global modelling - crossvalidation
->>>>>>> 649905e3
     def crossvalidation_split_df(self, df, freq, k=5, fold_pct=0.1, fold_overlap_pct=0.5):
         """Splits timeseries data in k folds for crossvalidation.
 
@@ -797,7 +731,7 @@
             k=k,
             fold_pct=fold_pct,
             fold_overlap_pct=fold_overlap_pct,
-            )
+        )
         return folds
 
     def double_crossvalidation_split_df(self, df, freq, k=5, valid_pct=0.2, test_pct=0.2):
@@ -831,9 +765,6 @@
         return folds_val, folds_test
 
     def fit(
-<<<<<<< HEAD
-        self, df, freq, epochs=None, validate_each_epoch=False, valid_p=0.2,local_modeling=False, progress_bar=True, plot_live_loss=False
-=======
         self,
         df,
         freq,
@@ -843,7 +774,6 @@
         local_modeling=False,
         progress_bar=True,
         plot_live_loss=False,
->>>>>>> 649905e3
     ):
         """Train, and potentially evaluate model.
 
@@ -865,11 +795,7 @@
             metrics with training and potentially evaluation metrics
         """
         # global modeling setting
-<<<<<<< HEAD
-        self.local_modeling=local_modeling
-=======
         self.local_modeling = local_modeling
->>>>>>> 649905e3
         self.data_freq = freq
         if epochs is not None:
             default_epochs = self.config_train.epochs
@@ -881,13 +807,6 @@
         )
         df = self._handle_missing_data(df, freq=self.data_freq)
         if validate_each_epoch:
-<<<<<<< HEAD
-            df_train, df_val = df_utils.split_df(df, n_lags=self.n_lags, n_forecasts=self.n_forecasts, valid_p=valid_p, local_modeling=self.local_modeling)
-            metrics_df = self._train(df_train, df_val, progress_bar=progress_bar, plot_live_loss=plot_live_loss)
-        else:
-            metrics_df = self._train(df, progress_bar=progress_bar, plot_live_loss=plot_live_loss)
-        
-=======
             df_train, df_val = df_utils.split_df(
                 df,
                 n_lags=self.n_lags,
@@ -899,7 +818,6 @@
         else:
             metrics_df = self._train(df, progress_bar=progress_bar, plot_live_loss=plot_live_loss)
 
->>>>>>> 649905e3
         if epochs is not None:
             self.config_train.epochs = default_epochs
         self.fitted = True
@@ -921,11 +839,7 @@
         val_metrics_df = self._evaluate(loader)
         return val_metrics_df
 
-<<<<<<< HEAD
-    def single_make_future_dataframe(self, df, events_df, regressors_df, periods, n_historic_predictions):    
-=======
     def single_make_future_dataframe(self, df, events_df, regressors_df, periods, n_historic_predictions):
->>>>>>> 649905e3
         df = df.copy(deep=True)
         if events_df is not None:
             events_df = events_df.copy(deep=True).reset_index(drop=True)
@@ -983,11 +897,7 @@
                     df, check_y=n_lags > 0, covariates=self.config_covar, events=self.events_config
                 )
                 df = self._handle_missing_data(df, freq=self.data_freq, predicting=True)
-<<<<<<< HEAD
-            df = df_utils.normalize(df, self.data_params,local_modeling=self.local_modeling)
-=======
             df = df_utils.normalize(df, self.data_params, local_modeling=self.local_modeling)
->>>>>>> 649905e3
 
         # future data
         # check for external events known in future
@@ -1023,17 +933,6 @@
         df.reset_index(drop=True, inplace=True)
         return df
 
-<<<<<<< HEAD
-    def make_future_dataframe(self, df, events_df=None, regressors_df=None, periods=None, n_historic_predictions=0):    
-        df_list=df_utils.create_df_list(df)
-        df_future_dataframe=list()
-        df_list_events=events_df.copy() if isinstance(events_df,list) else df_utils.make_list_dataframes(events_df,len(df_list))
-        df_list_regressors=regressors_df.copy() if isinstance(regressors_df,list) else df_utils.make_list_dataframes(regressors_df,len(df_list))
-        for (df,events_df,regressors_df) in zip(df_list,df_list_events,df_list_regressors):
-            df_future_dataframe.append(self.single_make_future_dataframe(df, events_df, regressors_df, periods, n_historic_predictions))
-        df=df_future_dataframe
-        return df[0] if len(df)==1 else df
-=======
     def make_future_dataframe(self, df, events_df=None, regressors_df=None, periods=None, n_historic_predictions=0):
         df_list = df_utils.create_df_list(df)
         df_future_dataframe = list()
@@ -1051,7 +950,6 @@
             )
         df = df_future_dataframe
         return df[0] if len(df) == 1 else df
->>>>>>> 649905e3
 
     def create_df_with_events(self, df, events_df):
         """
@@ -1080,13 +978,8 @@
             )
 
         return df_out.reset_index(drop=True)
-<<<<<<< HEAD
-    
-    def single_predict(self,df):
-=======
 
     def single_predict(self, df):
->>>>>>> 649905e3
         """Runs the model to make predictions.
 
         and compute stats (MSE, MAE)
@@ -1192,16 +1085,6 @@
         # TODO: Implement data sanity checks?
         if self.fitted is False:
             log.warning("Model has not been fitted. Predictions will be random.")
-<<<<<<< HEAD
-        df_list=df_utils.create_df_list(df)
-        df_list_predict=list()
-        for df in df_list:
-            df_list_predict.append(self.single_predict(df))
-        df_forecast=df_list_predict
-        return df_forecast[0] if len(df_forecast)==1 else df_forecast
-
-    def single_predict_trend(self,df):
-=======
         df_list = df_utils.create_df_list(df)
         df_list_predict = list()
         for df in df_list:
@@ -1210,7 +1093,6 @@
         return df_forecast[0] if len(df_forecast) == 1 else df_forecast
 
     def single_predict_trend(self, df):
->>>>>>> 649905e3
         """Predict only trend component of the model.
 
         Args:
@@ -1221,20 +1103,12 @@
 
         """
         df = df_utils.check_dataframe(df, check_y=False)
-<<<<<<< HEAD
-        df = df_utils.normalize(df, self.data_params,local_modeling=self.local_modeling)
-=======
         df = df_utils.normalize(df, self.data_params, local_modeling=self.local_modeling)
->>>>>>> 649905e3
         t = torch.from_numpy(np.expand_dims(df["t"].values, 1))
         trend = self.model.trend(t).squeeze().detach().numpy()
         trend = trend * self.data_params["y"].scale + self.data_params["y"].shift
         return pd.DataFrame({"ds": df["ds"], "trend": trend})
 
-<<<<<<< HEAD
-
-=======
->>>>>>> 649905e3
     def predict_trend(self, df):
         """Predict only trend component of the model.
 
@@ -1245,21 +1119,12 @@
             pd.Dataframe or list of pd.Dataframe with trend on prediction dates.
 
         """
-<<<<<<< HEAD
-        df_list=df_utils.create_df_list(df)
-        df_list_predict_trend=list()
-        for df in df_list:
-            df_list_predict_trend.append(self.single_predict_trend(df))
-        df_forecast=df_list_predict_trend
-        return df_forecast[0] if len(df_forecast)==1 else df_forecast
-=======
         df_list = df_utils.create_df_list(df)
         df_list_predict_trend = list()
         for df in df_list:
             df_list_predict_trend.append(self.single_predict_trend(df))
         df_forecast = df_list_predict_trend
         return df_forecast[0] if len(df_forecast) == 1 else df_forecast
->>>>>>> 649905e3
 
     def single_predict_seasonal_components(self, df):
         """Predict seasonality components
@@ -1272,11 +1137,7 @@
 
         """
         df = df_utils.check_dataframe(df, check_y=False)
-<<<<<<< HEAD
-        df = df_utils.normalize(df, self.data_params,local_modeling=self.local_modeling)
-=======
         df = df_utils.normalize(df, self.data_params, local_modeling=self.local_modeling)
->>>>>>> 649905e3
         dataset = time_dataset.TimeDataset(
             df,
             season_config=self.season_config,
@@ -1299,7 +1160,7 @@
             if self.season_config.mode == "additive":
                 predicted[name] = predicted[name] * self.data_params["y"].scale
         return pd.DataFrame({"ds": df["ds"], **predicted})
-    
+
     def predict_seasonal_components(self, df):
         """Predict seasonality components
 
@@ -1310,13 +1171,12 @@
             pd.Dataframe or list of pd.Dataframe with seasonal components. with columns of name <seasonality component name>
 
         """
-        df_list=df_utils.create_df_list(df)
-        df_list_predict_seasonal_components=list()
+        df_list = df_utils.create_df_list(df)
+        df_list_predict_seasonal_components = list()
         for df in df_list:
             df_list_predict_seasonal_components.append(self.single_predict_seasonal_components(df))
-        df_forecast=df_list_predict_seasonal_components
-        return df_forecast[0] if len(df_forecast)==1 else df_forecast
-
+        df_forecast = df_list_predict_seasonal_components
+        return df_forecast[0] if len(df_forecast) == 1 else df_forecast
 
     def predict_seasonal_components(self, df):
         """Predict seasonality components
@@ -1523,15 +1383,10 @@
         Returns:
             A matplotlib figure.
         """
-<<<<<<< HEAD
-        if isinstance(fcst,list):
-            log.error('The plot function can only plot a forecast at a time. Use a for loop for many dataframes of forecasts.')
-=======
         if isinstance(fcst, list):
             log.error(
                 "The plot function can only plot a forecast at a time. Use a for loop for many dataframes of forecasts."
             )
->>>>>>> 649905e3
         if self.n_lags > 0:
             num_forecasts = sum(fcst["yhat1"].notna())
             if num_forecasts < self.n_forecasts:
@@ -1556,7 +1411,6 @@
             highlight_forecast=self.highlight_forecast_step_n,
         )
 
-
     def plot_last_forecast(
         self,
         fcst,
@@ -1636,4 +1490,4 @@
             weekly_start=weekly_start,
             yearly_start=yearly_start,
             figsize=figsize,
-        )
+        )