--- conflicted
+++ resolved
@@ -21,15 +21,11 @@
 from neuralprophet import metrics
 from neuralprophet.utils import set_logger_level
 
-<<<<<<< HEAD
+
 log = logging.getLogger("NP.forecaster")
 print('Global Modeling Version')
-=======
-
-log = logging.getLogger("NP.forecaster")
 print("Neural Prophet Classification running")
 
->>>>>>> 0e6a5c2e
 class NeuralProphet:
     """NeuralProphet forecaster.
     A simple yet powerful forecaster that models:
@@ -137,11 +133,6 @@
         # General
         self.name = "NeuralProphet"
         self.n_forecasts = n_forecasts
-<<<<<<< HEAD
-
-=======
-        
->>>>>>> 0e6a5c2e
         
         # Data Preprocessing
         self.normalize = normalize
@@ -253,15 +244,10 @@
             n_forecasts=self.n_forecasts,
             predict_mode=predict_mode,
             covar_config=self.config_covar,
-<<<<<<< HEAD
             n_regressors=self.n_regressors,
             allow_nnet_covar=self.allow_nnet_covar,
             regressors_config=self.regressors_config,
         )
-=======
-            regressors_config=self.regressors_config
-            )
->>>>>>> 0e6a5c2e
 
     def _handle_missing_data(self, df, freq, predicting=False):
         """Checks, auto-imputes and normalizes new data
@@ -386,7 +372,6 @@
         Returns:
             torch DataLoader
         """
-<<<<<<< HEAD
         if isinstance(df, list):
             DF=df.copy()
             DF_concat,Episode=df_utils.join_dataframes(DF)
@@ -436,35 +421,6 @@
             self.config_train.apply_train_speed(batch=True, epoch=True) #Might be removed from if
             dataset = self._create_dataset(df, predict_mode=False)  # needs to be called after set_auto_seasonalities
         
-=======
-
-        # print(df)
-        if not self.fitted:
-            self.data_params = df_utils.init_data_params(
-                df,
-                normalize=self.normalize,
-                covariates_config=self.config_covar,
-                regressor_config=self.regressors_config,
-                events_config=self.events_config,
-            )
-        df = df_utils.normalize(df, self.data_params)
-        if not self.fitted:
-            if self.config_trend.changepoints is not None:
-                self.config_trend.changepoints = df_utils.normalize(
-                    pd.DataFrame({"ds": pd.Series(self.config_trend.changepoints)}), self.data_params
-                )["t"].values
-            self.season_config = utils.set_auto_seasonalities(
-                dates=df["ds"].copy(deep=True), season_config=self.season_config
-            )
-            if self.country_holidays_config is not None:
-                self.country_holidays_config["holiday_names"] = utils.get_holidays_from_country(
-                    self.country_holidays_config["country"], df["ds"]
-                )
-        self.config_train.set_auto_batch_epoch(n_data=len(df))
-        self.config_train.apply_train_speed(batch=True, epoch=True)
-        # print("Df after normalization: ", df)
-        dataset = self._create_dataset(df, predict_mode=False)  # needs to be called after set_auto_seasonalities
->>>>>>> 0e6a5c2e
         loader = DataLoader(dataset, batch_size=self.config_train.batch_size, shuffle=True)
 
         if not self.fitted:
@@ -483,7 +439,6 @@
         Returns:
             torch DataLoader
         """
-<<<<<<< HEAD
         if isinstance(df, list):
             DF=df.copy()
             DF_concat,Episode=df_utils.join_dataframes(DF)
@@ -497,11 +452,6 @@
         else:
             df = df_utils.normalize(df, self.data_params)
             dataset = self._create_dataset(df, predict_mode=False)
-=======
-    
-        df = df_utils.normalize(df, self.data_params)
-        dataset = self._create_dataset(df, predict_mode=False)
->>>>>>> 0e6a5c2e
         loader = DataLoader(dataset, batch_size=min(1024, len(dataset)), shuffle=False, drop_last=False)
         return loader
     
@@ -513,11 +463,6 @@
         """
         self.model.train()
         for i, (inputs, targets) in enumerate(loader):
-<<<<<<< HEAD
-            # print(inputs['covariates'])
-            # Run forward calculation
-=======
->>>>>>> 0e6a5c2e
             predicted = self.model.forward(inputs)
             # Compute loss.
             loss = self.config_train.loss_func(predicted, targets)
@@ -1263,7 +1208,6 @@
         self.highlight_forecast_step_n = step_number
         return self
 
-<<<<<<< HEAD
 
     def add_lagged_regressor(self, names, n_regressors=0, regularization=None, normalize="auto", only_last_value=False):
         """Add a covariate or list of covariate time series as additional lagged regressors to be used for fitting and predicting.
@@ -1274,14 +1218,6 @@
         Args:
             names (string or list):  name of the regressor/list of regressors.
             n_regressors (int): previous regressor steps to include in prediction.
-=======
-    def add_lagged_regressor(self, name, regularization=None, normalize="auto", only_last_value=False):
-        """Add a covariate time series as an additional lagged regressor to be used for fitting and predicting.
-        The dataframe passed to `fit` and `predict` will have a column with the specified name to be used as
-        a lagged regressor. When normalize=True, the covariate will be normalized unless it is binary.
-        Args:
-            name (string):  name of the regressor.
->>>>>>> 0e6a5c2e
             regularization (float): optional  scale for regularization strength
             normalize (bool): optional, specify whether this regressor will be
                 normalized prior to fitting.
@@ -1297,7 +1233,6 @@
             self.allow_nnet_covar=True 
         if self.fitted:
             raise Exception("Covariates must be added prior to model fitting.")
-<<<<<<< HEAD
         if self.n_regressors == 0 or self.n_regressors == None:
             raise Exception("Please, set number of lags for covariates (n_regressors)")
         if not isinstance(names, list):
@@ -1311,18 +1246,6 @@
                 normalize=normalize,
                 as_scalar=only_last_value,
             )
-=======
-        if self.n_lags == 0:
-            raise Exception("Covariates must be set jointly with Auto-Regression.")
-        self._validate_column_name(name)
-        if self.config_covar is None:
-            self.config_covar = OrderedDict({})
-        self.config_covar[name] = configure.Covar(
-            reg_lambda=regularization,
-            normalize=normalize,
-            as_scalar=only_last_value,
-        )
->>>>>>> 0e6a5c2e
         return self
 
     def add_future_regressor(self, name, regularization=None, normalize="auto", mode="additive"):
