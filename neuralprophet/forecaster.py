import time
from collections import OrderedDict
from attrdict import AttrDict
import numpy as np
import pandas as pd

import torch
from torch.utils.data import DataLoader
from torch import optim
import logging
from tqdm import tqdm

from neuralprophet import configure
from neuralprophet import time_net
from neuralprophet import time_dataset
from neuralprophet import df_utils
from neuralprophet import utils
from neuralprophet import utils_torch
from neuralprophet.plot_forecast import plot, plot_components
from neuralprophet.plot_model_parameters import plot_parameters
from neuralprophet import metrics
from neuralprophet.utils import set_logger_level

log = logging.getLogger("NP.forecaster")
print('Global Modeling Version')
class NeuralProphet:
    """NeuralProphet forecaster.

    A simple yet powerful forecaster that models:
    Trend, seasonality, events, holidays, auto-regression, lagged covariates, and future-known regressors.
    Can be regualrized and configured to model nonlinear relationships.
    """

    def __init__(
        self,
        growth="linear",
        changepoints=None,
        n_changepoints=10,
        changepoints_range=0.9,
        trend_reg=0,
        trend_reg_threshold=False,
        yearly_seasonality="auto",
        weekly_seasonality="auto",
        daily_seasonality="auto",
        seasonality_mode="additive",
        seasonality_reg=0,
        n_forecasts=1,
        n_lags=0,
        num_hidden_layers=0,
        d_hidden=None,
        ar_sparsity=None,
        learning_rate=None,
        epochs=None,
        batch_size=None,
        loss_func="Huber",
        optimizer="AdamW",
        train_speed=None,
        normalize="auto",
        impute_missing=True,
    ):
        """
        Args:
            ## Trend Config
            growth (str): ['off', 'linear'] to specify
                no trend or a linear trend.
                Note: 'discontinuous' setting is actually not a trend per se. only use if you know what you do.
            changepoints list: Dates at which to include potential changepoints.
                If not specified, potential changepoints are selected automatically.
                data format: list of str, list of np.datetimes, np.array of np.datetimes (not np.array of np.str)
            n_changepoints (int): Number of potential changepoints to include.
                Changepoints are selected uniformly from the first `changepoint_range` proportion of the history.
                Not used if input `changepoints` is supplied. If `changepoints` is not supplied.
            changepoints_range (float): Proportion of history in which trend changepoints will
                be estimated. Defaults to 0.8 for the first 80%. Not used if `changepoints` is specified.
            trend_reg (float): Parameter modulating the flexibility of the automatic changepoint selection.
                Large values (~1-100) will limit the variability of changepoints.
                Small values (~0.001-1.0) will allow changepoints to change faster.
                default: 0 will fully fit a trend to each segment.
            trend_reg_threshold (bool, float): Allowance for trend to change without regularization.
                True: Automatically set to a value that leads to a smooth trend.
                False: All changes in changepoints are regularized

            ## Seasonality Config
            yearly_seasonality (bool, int): Fit yearly seasonality.
                Can be 'auto', True, False, or a number of Fourier/linear terms to generate.
            weekly_seasonality (bool, int): Fit monthly seasonality.
                Can be 'auto', True, False, or a number of Fourier/linear terms to generate.
            daily_seasonality (bool, int): Fit daily seasonality.
                Can be 'auto', True, False, or a number of Fourier/linear terms to generate.
            seasonality_mode (str): 'additive' (default) or 'multiplicative'.
            seasonality_reg (float): Parameter modulating the strength of the seasonality model.
                Smaller values (~0.1-1) allow the model to fit larger seasonal fluctuations,
                larger values (~1-100) dampen the seasonality.
                default: None, no regularization

            ## AR Config
            # n_lags (int): Previous time series steps to include in auto-regression. Aka AR-order
            n_ar (int): Previous time series steps to include in auto-regression. Aka AR-order
            ar_sparsity (float): [0-1], how much sparsity to enduce in the AR-coefficients.
                Should be around (# nonzero components) / (AR order), eg. 3/100 = 0.03

            ## Model Config
            n_forecasts (int): Number of steps ahead of prediction time step to forecast.
            num_hidden_layers (int): number of hidden layer to include in AR-Net. defaults to 0.
            d_hidden (int): dimension of hidden layers of the AR-Net. Ignored if num_hidden_layers == 0.

            ## Train Config
            learning_rate (float): Maximum learning rate setting for 1cycle policy scheduler.
                default: None: Automatically sets the learning_rate based on a learning rate range test.
                For manual values, try values ~0.001-10.
            epochs (int): Number of epochs (complete iterations over dataset) to train model.
                default: None: Automatically sets the number of epochs based on dataset size.
                    For best results also leave batch_size to None.
                For manual values, try ~5-500.
            batch_size (int): Number of samples per mini-batch.
                default: None: Automatically sets the batch_size based on dataset size.
                    For best results also leave epochs to None.
                For manual values, try ~1-512.
            loss_func (str, torch.nn.modules.loss._Loss, 'typing.Callable'):
                Type of loss to use: str ['Huber', 'MSE'],
                or torch loss or callable for custom loss, eg. asymmetric Huber loss
            train_speed (int, float) a quick setting to speed up or slow down model fitting [-3, -2, -1, 0, 1, 2, 3]
                potentially useful when under-, over-fitting, or simply in a hurry.
                applies epochs *= 2**-train_speed, batch_size *= 2**train_speed, learning_rate *= 2**train_speed,
                default None: equivalent to 0.

            ## Data config
            normalize (str): Type of normalization to apply to the time series.
                options: ['auto', 'soft', 'off', 'minmax, 'standardize']
                default: 'auto' uses 'minmax' if variable is binary, else 'soft'
                'soft' scales minimum to 0.1 and the 90th quantile to 0.9
            impute_missing (bool): whether to automatically impute missing dates/values
                imputation follows a linear method up to 10 missing values, more are filled with trend.
        """
        kwargs = locals()

        # General
        self.name = "NeuralProphet"
        self.n_forecasts = n_forecasts

        
        # Data Preprocessing
        self.normalize = normalize
        self.impute_missing = impute_missing
        self.impute_limit_linear = 5
        self.impute_rolling = 20

        # Training
        self.config_train = configure.from_kwargs(configure.Train, kwargs)

        self.metrics = metrics.MetricsCollection(
            metrics=[
                metrics.LossMetric(self.config_train.loss_func),
                metrics.MAE(),
                metrics.MSE(),

                #New metrics
            ],
            value_metrics=[
                # metrics.ValueMetric("Loss"),
                metrics.ValueMetric("RegLoss"),
            ],
        )

        # AR
        self.config_ar = configure.from_kwargs(configure.AR, kwargs)
        self.n_lags = self.config_ar.n_lags

        # Model
        self.config_model = configure.from_kwargs(configure.Model, kwargs)

        # Trend 
        self.config_trend = configure.from_kwargs(configure.Trend, kwargs)

        # Seasonality
        self.season_config = configure.AllSeason(
            mode=seasonality_mode,
            reg_lambda=seasonality_reg,
            yearly_arg=yearly_seasonality,
            weekly_arg=weekly_seasonality,
            daily_arg=daily_seasonality,
        )
        self.config_train.reg_lambda_season = self.season_config.reg_lambda

        # Events
        self.events_config = None
        self.country_holidays_config = None

        # Extra Regressors
        self.config_covar = None
        self.n_regressors = 0
        self.regressors_config = None
        self.allow_nnet_covar = False

        # set during fit()
        self.data_freq = None

        # Set during _train()
        self.fitted = False
        self.data_params = None
        self.optimizer = None
        self.scheduler = None
        self.model = None

        # set during prediction
        self.future_periods = None
        # later set by user (optional)
        self.highlight_forecast_step_n = None
        self.true_ar_weights = None

    def _init_model(self):
        """Build Pytorch model with configured hyperparamters.

        Returns:
            TimeNet model
        """
        self.model = time_net.TimeNet(
            config_trend=self.config_trend,
            config_season=self.season_config,
            config_covar=self.config_covar,
            config_regressors=self.regressors_config,
            config_events=self.events_config,
            config_holidays=self.country_holidays_config,
            n_forecasts=self.n_forecasts,
            n_lags=self.n_lags,
            n_regressors=self.n_regressors,
            allow_nnet_covar=self.allow_nnet_covar,
            num_hidden_layers=self.config_model.num_hidden_layers,
            d_hidden=self.config_model.d_hidden,
        )
        log.debug(self.model)
        return self.model

    def _create_dataset(self, df, predict_mode):
        """Construct dataset from dataframe.

        (Configured Hyperparameters can be overridden by explicitly supplying them.
        Useful to predict a single model component.)

        Args:
            df (pd.DataFrame): containing original and normalized columns 'ds', 'y', 't', 'y_scaled'
            predict_mode (bool): False includes target values.
                True does not include targets but includes entire dataset as input
        Returns:
            TimeDataset
        """
        return time_dataset.TimeDataset(
            df,
            season_config=self.season_config,
            events_config=self.events_config,
            country_holidays_config=self.country_holidays_config,
            n_lags=self.n_lags,
            n_forecasts=self.n_forecasts,
            predict_mode=predict_mode,
            covar_config=self.config_covar,
            n_regressors=self.n_regressors,
            allow_nnet_covar=self.allow_nnet_covar,
            regressors_config=self.regressors_config,
        )

    def _handle_missing_data(self, df, freq, predicting=False):
        """Checks, auto-imputes and normalizes new data

        Args:
            df (pd.DataFrame): raw data with columns 'ds' and 'y'
            freq (str): data frequency
            predicting (bool): when no lags, allow NA values in 'y' of forecast series or 'y' to miss completely

        Returns:
            pre-processed df
        """
        if self.n_lags == 0 and not self.allow_nnet_covar and not predicting:
            # we can drop rows with NA in y
            sum_na = sum(df["y"].isna())
            if sum_na > 0:
                df = df[df["y"].notna()]
                log.info("dropped {} NAN row in 'y'".format(sum_na))

        # add missing dates for autoregression modelling
        if self.n_lags > 0 or self.allow_nnet_covar: 
            df, missing_dates = df_utils.add_missing_dates_nan(df, freq=freq)
            if missing_dates > 0:
                if self.impute_missing:
                    log.info("{} missing dates added.".format(missing_dates))
                else:
                    raise ValueError(
                        "{} missing dates found. Please preprocess data manually or set impute_missing to True.".format(
                            missing_dates
                        )
                    )

        # impute missing values
        data_columns = []
        if self.n_lags > 0 or self.allow_nnet_covar:
            data_columns.append("y")
        if self.config_covar is not None:
            data_columns.extend(self.config_covar.keys())
        if self.regressors_config is not None:
            data_columns.extend(self.regressors_config.keys())
        if self.events_config is not None:
            data_columns.extend(self.events_config.keys())
        for column in data_columns:
            sum_na = sum(df[column].isnull())
            if sum_na > 0:
                if self.impute_missing:
                    # use 0 substitution for holidays and events missing values
                    if self.events_config is not None and column in self.events_config.keys():
                        df[column].fillna(0, inplace=True)
                        remaining_na = 0
                    else:
                        df.loc[:, column], remaining_na = df_utils.fill_linear_then_rolling_avg(
                            df[column],
                            limit_linear=self.impute_limit_linear,
                            rolling=self.impute_rolling,
                        )
                    log.info("{} NaN values in column {} were auto-imputed.".format(sum_na - remaining_na, column))
                    if remaining_na > 0:
                        raise ValueError(
                            "More than {} consecutive missing values encountered in column {}. "
                            "{} NA remain. Please preprocess data manually.".format(
                                2 * self.impute_limit_linear + self.impute_rolling, column, remaining_na
                            )
                        )
                else:  # fail because set to not impute missing
                    raise ValueError(
                        "Missing values found. " "Please preprocess data manually or set impute_missing to True."
                    )
        return df

    def _validate_column_name(self, name, events=True, seasons=True, regressors=True, covariates=True):
        """Validates the name of a seasonality, event, or regressor.

        Args:
            name (str):
            events (bool):  check if name already used for event
            seasons (bool):  check if name already used for seasonality
            regressors (bool): check if name already used for regressor
        """
        reserved_names = [
            "trend",
            "additive_terms",
            "daily",
            "weekly",
            "yearly",
            "events",
            "holidays",
            "zeros",
            "extra_regressors_additive",
            "yhat",
            "extra_regressors_multiplicative",
            "multiplicative_terms",
        ]
        rn_l = [n + "_lower" for n in reserved_names]
        rn_u = [n + "_upper" for n in reserved_names]
        reserved_names.extend(rn_l)
        reserved_names.extend(rn_u)
        reserved_names.extend(["ds", "y", "cap", "floor", "y_scaled", "cap_scaled"])
        if name in reserved_names:
            raise ValueError("Name {name!r} is reserved.".format(name=name))
        if events and self.events_config is not None:
            if name in self.events_config.keys():
                raise ValueError("Name {name!r} already used for an event.".format(name=name))
        if events and self.country_holidays_config is not None:
            if name in self.country_holidays_config["holiday_names"]:
                raise ValueError(
                    "Name {name!r} is a holiday name in {country_holidays}.".format(
                        name=name, country_holidays=self.country_holidays_config["country"]
                    )
                )
        if seasons and self.season_config is not None:
            if name in self.season_config.periods:
                raise ValueError("Name {name!r} already used for a seasonality.".format(name=name))
        if covariates and self.config_covar is not None:
            if name in self.config_covar:
                raise ValueError("Name {name!r} already used for an added covariate.".format(name=name))
        if regressors and self.regressors_config is not None:
            if name in self.regressors_config.keys():
                raise ValueError("Name {name!r} already used for an added regressor.".format(name=name))

    def _init_train_loader(self, df):
        """Executes data preparation steps and initiates training procedure.

        Args:
            df (pd.DataFrame): containing column 'ds', 'y' with training data

        Returns:
            torch DataLoader
        """
        if isinstance(df, list):
            DF=df.copy()
            DF_concat,Episode=df_utils.join_dataframes(DF)
            if not self.fitted:
                self.data_params = df_utils.init_data_params(DF_concat,
                        normalize=self.normalize,
                        covariates_config=self.config_covar,
                        regressor_config=self.regressors_config,
                        events_config=self.events_config
                    )
                log.info("Global Modelling - Global normalization: {}".format(self.data_params))            
                DF_concat = df_utils.normalize(DF_concat, self.data_params)
                DF = df_utils.recover_dataframes(DF_concat,Episode)
                dataset=list()
                for i in range(0,len(DF)):
                    dataset.append(self._create_dataset(DF[i], predict_mode=False))  # needs to be called after set_auto_seasonalities            
            df=DF
            dataset=time_dataset.Global_modeling_dataset(time_dataset.merging_dataset(dataset))

            self.config_train.set_auto_batch_epoch(n_data=len(pd.concat(df))) 
            self.config_train.apply_train_speed(batch=True, epoch=True) #Might be removed from if
        else:
            if not self.fitted:
                self.data_params = df_utils.init_data_params(
                    df,
                    normalize=self.normalize,
                    covariates_config=self.config_covar,
                    regressor_config=self.regressors_config,
                    events_config=self.events_config,
                )
            df = df_utils.normalize(df, self.data_params)
            if not self.fitted:
                if self.config_trend.changepoints is not None:
                    self.config_trend.changepoints = df_utils.normalize(
                        pd.DataFrame({"ds": pd.Series(self.config_trend.changepoints)}), self.data_params
                    )["t"].values
                self.season_config = utils.set_auto_seasonalities(
                    dates=df["ds"].copy(deep=True), season_config=self.season_config
                )
                if self.country_holidays_config is not None:
                    self.country_holidays_config["holiday_names"] = utils.get_holidays_from_country(
                        self.country_holidays_config["country"], df["ds"]
                    )

            self.config_train.set_auto_batch_epoch(n_data=len(df)) 

            self.config_train.apply_train_speed(batch=True, epoch=True) #Might be removed from if
            dataset = self._create_dataset(df, predict_mode=False)  # needs to be called after set_auto_seasonalities
        
        loader = DataLoader(dataset, batch_size=self.config_train.batch_size, shuffle=True)

        if not self.fitted:
            self.model = self._init_model()  # needs to be called after set_auto_seasonalities
        if self.config_train.learning_rate is None:
            self.config_train.learning_rate = self.config_train.find_learning_rate(self.model, dataset)
        self.config_train.apply_train_speed(lr=True)
        self.optimizer = self.config_train.get_optimizer(self.model.parameters())
        self.scheduler = self.config_train.get_scheduler(self.optimizer, steps_per_epoch=len(loader))
        return loader

    def _init_val_loader(self, df):
        """Executes data preparation steps and initiates evaluation procedure.

        Args:
            df (pd.DataFrame): containing column 'ds', 'y' with validation data

        Returns:
            torch DataLoader
        """
        if isinstance(df, list):
            DF=df.copy()
            DF_concat,Episode=df_utils.join_dataframes(DF)
            DF_concat = df_utils.normalize(DF_concat, self.data_params)
            DF = df_utils.recover_dataframes(DF_concat,Episode)
            dataset=list()
            for i in range(0,len(DF)):
                dataset.append(self._create_dataset(DF[i], predict_mode=False))  # needs to be called after set_auto_seasonalities
            df=DF
            dataset=time_dataset.Global_modeling_dataset(time_dataset.merging_dataset(dataset))
        else:
            df = df_utils.normalize(df, self.data_params)
            dataset = self._create_dataset(df, predict_mode=False)
        loader = DataLoader(dataset, batch_size=min(1024, len(dataset)), shuffle=False, drop_last=False)
        return loader

    def _train_epoch(self, e, loader):
        """Make one complete iteration over all samples in dataloader and update model after each batch.

        Args:
            e (int): current epoch number
            loader (torch DataLoader): Training Dataloader
        """
        self.model.train()
        for i, (inputs, targets) in enumerate(loader):
            # print(inputs['covariates'])
            # Run forward calculation
            predicted = self.model.forward(inputs)
            # Compute loss.
            loss = self.config_train.loss_func(predicted, targets)
            # Regularize.
            loss, reg_loss = self._add_batch_regualarizations(loss, e, i / float(len(loader)))
            self.optimizer.zero_grad()
            loss.backward()
            self.optimizer.step()
            self.scheduler.step()
            self.metrics.update(
                predicted=predicted.detach(), target=targets.detach(), values={"Loss": loss, "RegLoss": reg_loss}
            )
        epoch_metrics = self.metrics.compute(save=True)
        return epoch_metrics

    def _add_batch_regualarizations(self, loss, e, iter_progress):
        """Add regulatization terms to loss, if applicable

        Args:
            loss (torch Tensor, scalar): current batch loss
            e (int): current epoch number
            iter_progress (float): this epoch's progress of iterating over dataset [0, 1]

        Returns:
            loss, reg_loss
        """
        delay_weight = self.config_train.get_reg_delay_weight(e, iter_progress)

        reg_loss = torch.zeros(1, dtype=torch.float, requires_grad=False)
        if delay_weight > 0:
            # Add regularization of AR weights - sparsify
<<<<<<< HEAD
            if self.model.n_lags > 0 and self.config_ar.reg_lambda is not None:
                reg_ar = self.config_ar.regularize(self.model.ar_weights)
                reg_ar = torch.sum(reg_ar).squeeze() / self.n_forecasts
=======
            if (self.model.n_lags > 0 or self.allow_nnet_covar) and self.config_ar.reg_lambda is not None:
                reg_ar = utils.reg_func_ar(self.model.ar_weights)
>>>>>>> 93e1af6e
                reg_loss += self.config_ar.reg_lambda * reg_ar

            # Regularize trend to be smoother/sparse
            l_trend = self.config_trend.trend_reg
            if self.config_trend.n_changepoints > 0 and l_trend is not None and l_trend > 0:
                reg_trend = utils.reg_func_trend(
                    weights=self.model.get_trend_deltas,
                    threshold=self.config_train.trend_reg_threshold,
                )
                reg_loss += l_trend * reg_trend

            # Regularize seasonality: sparsify fourier term coefficients
            l_season = self.config_train.reg_lambda_season
            if self.model.season_dims is not None and l_season is not None and l_season > 0:
                for name in self.model.season_params.keys():
                    reg_season = utils.reg_func_season(self.model.season_params[name])
                    reg_loss += l_season * reg_season

            # Regularize events: sparsify events features coefficients
            if self.events_config is not None or self.country_holidays_config is not None:
                reg_events_loss = utils.reg_func_events(self.events_config, self.country_holidays_config, self.model)
                reg_loss += reg_events_loss

            # Regularize regressors: sparsify regressor features coefficients
            if self.regressors_config is not None:
                reg_regressor_loss = utils.reg_func_regressors(self.regressors_config, self.model)
                reg_loss += reg_regressor_loss

        reg_loss = delay_weight * reg_loss
        loss = loss + reg_loss
        return loss, reg_loss

    def _evaluate_epoch(self, loader, val_metrics):
        """Evaluates model performance.

        Args:
            loader (torch DataLoader):  instantiated Validation Dataloader (with TimeDataset)
            val_metrics (MetricsCollection): validation metrics to be computed.
        Returns:
            dict with evaluation metrics
        """
        with torch.no_grad():
            self.model.eval()
            for inputs, targets in loader:
                predicted = self.model.forward(inputs)
                val_metrics.update(predicted=predicted.detach(), target=targets.detach())
            val_metrics = val_metrics.compute(save=True)
        return val_metrics

    def _train(self, df, df_val=None, progress_bar=True, plot_live_loss=False):
        """Execute model training procedure for a configured number of epochs.

        Args:
            df (pd.DataFrame): containing column 'ds', 'y' with training data
            df_val (pd.DataFrame): containing column 'ds', 'y' with validation data
            progress_bar (bool): display updating progress bar
            plot_live_loss (bool): plot live training loss,
                requires [live] install or livelossplot package installed.
        Returns:
            df with metrics
        """
        if plot_live_loss:
            try:
                from livelossplot import PlotLosses
            except:
                plot_live_loss = False
                log.warning(
                    "To plot live loss, please install neuralprophet[live]."
                    "Using pip: 'pip install neuralprophet[live]'"
                    "Or install the missing package manually: 'pip install livelossplot'",
                    exc_info=True,
                )
        if self.n_lags == 0 and self.n_regressors==0 and self.n_forecasts > 1:
            self.n_forecasts = 1
            log.warning(
                "Changing n_forecasts to 1. Without lags, the forecast can be "
                "computed for any future time, independent of lagged values. "
            ) 

        loader = self._init_train_loader(df)
        val = df_val is not None
        ## Metrics
        if self.highlight_forecast_step_n is not None:
            self.metrics.add_specific_target(target_pos=self.highlight_forecast_step_n - 1)
        if not self.normalize == "off":
            self.metrics.set_shift_scale((self.data_params["y"].shift, self.data_params["y"].scale))
        if val:
            val_loader = self._init_val_loader(df_val)
            val_metrics = metrics.MetricsCollection([m.new() for m in self.metrics.batch_metrics])
        

        ## Run
        start = time.time()
        if progress_bar:
            training_loop = tqdm(
                range(self.config_train.epochs), total=self.config_train.epochs, leave=log.getEffectiveLevel() <= 20
            )
        else:
            training_loop = range(self.config_train.epochs)
        if plot_live_loss:
            live_out = ["MatplotlibPlot"]
            if not progress_bar:
                live_out.append("ExtremaPrinter")
            live_loss = PlotLosses(outputs=live_out)
        for e in training_loop:
            metrics_live = {}
            self.metrics.reset()
            if val:
                val_metrics.reset()
            epoch_metrics = self._train_epoch(e, loader)
            metrics_live["{}".format(list(epoch_metrics)[0])] = epoch_metrics[list(epoch_metrics)[0]]
            if val:
                val_epoch_metrics = self._evaluate_epoch(val_loader, val_metrics)
                metrics_live["val_{}".format(list(val_epoch_metrics)[0])] = val_epoch_metrics[
                    list(val_epoch_metrics)[0]
                ]
                print_val_epoch_metrics = {k + "_val": v for k, v in val_epoch_metrics.items()}
            else:
                val_epoch_metrics = None
                print_val_epoch_metrics = OrderedDict()
            if progress_bar:
                training_loop.set_description(f"Epoch[{(e+1)}/{self.config_train.epochs}]")
                training_loop.set_postfix(ordered_dict=epoch_metrics, **print_val_epoch_metrics)
            else:
                metrics_string = utils.print_epoch_metrics(epoch_metrics, e=e, val_metrics=val_epoch_metrics)
                if e == 0:
                    log.info(metrics_string.splitlines()[0])
                    log.info(metrics_string.splitlines()[1])
                else:
                    log.info(metrics_string.splitlines()[1])
            if plot_live_loss:
                live_loss.update(metrics_live)
            if plot_live_loss and (e % (1 + self.config_train.epochs // 10) == 0 or e + 1 == self.config_train.epochs):
                live_loss.send()

        ## Metrics
        log.debug("Train Time: {:8.3f}".format(time.time() - start))
        log.debug("Total Batches: {}".format(self.metrics.total_updates))
        metrics_df = self.metrics.get_stored_as_df()
        if val:
            metrics_df_val = val_metrics.get_stored_as_df()
            for col in metrics_df_val.columns:
                metrics_df["{}_val".format(col)] = metrics_df_val[col]
        return metrics_df

    def _eval_true_ar(self):
        assert self.n_lags > 0 or self.allow_nnet_covar
        if self.highlight_forecast_step_n is None:
            if self.n_lags > 1:
                raise ValueError("Please define forecast_lag for sTPE computation")
            forecast_pos = 1
        else:
            forecast_pos = self.highlight_forecast_step_n
        weights = self.model.ar_weights.detach().numpy()
        weights = weights[forecast_pos - 1, :][::-1]
        sTPE = utils.symmetric_total_percentage_error(self.true_ar_weights, weights)
        log.info("AR parameters: ", self.true_ar_weights, "\n", "Model weights: ", weights)
        return sTPE

    def _evaluate(self, loader):
        """Evaluates model performance.

        Args:
            loader (torch DataLoader):  instantiated Validation Dataloader (with TimeDataset)
        Returns:
            df with evaluation metrics
        """
        val_metrics = metrics.MetricsCollection([m.new() for m in self.metrics.batch_metrics])
        if self.highlight_forecast_step_n is not None:
            val_metrics.add_specific_target(target_pos=self.highlight_forecast_step_n - 1)
        ## Run
        val_metrics_dict = self._evaluate_epoch(loader, val_metrics)

        if self.true_ar_weights is not None:
            val_metrics_dict["sTPE"] = self._eval_true_ar()
        log.info("Validation metrics: {}".format(utils.print_epoch_metrics(val_metrics_dict)))
        val_metrics_df = val_metrics.get_stored_as_df()
        return val_metrics_df

    def split_df(self, df, freq, valid_p=0.2):
        """Splits timeseries df into train and validation sets.

        Prevents overbleed of targets. Overbleed of inputs can be configured.
        Also performs basic data checks and fills in missing data.

        Args:
            df (pd.DataFrame): data
            freq (str):Data step sizes. Frequency of data recording,
                Any valid frequency for pd.date_range, such as '5min', 'D' or 'MS'
            valid_p (float): fraction of data to use for holdout validation set
                Targets will still never be shared.

        Returns:
            df_train (pd.DataFrame):  training data
            df_val (pd.DataFrame): validation data
        """
<<<<<<< HEAD
        if isinstance(df, list):
            DF=df.copy()
            for i in range(0,len(DF)):
                DF[i]=DF[i].copy(deep=True)
                DF[i]=df_utils.check_dataframe(DF[i],check_y=False)
                DF[i]=self._handle_missing_data(DF[i], freq=freq, predicting=False)
            DF_concat,Episode=df_utils.join_dataframes(DF)
            df_train, df_val = df_utils.split_df(DF_concat,
            n_lags=self.n_lags,
=======
        df = df.copy(deep=True)
        df = df_utils.check_dataframe(df, check_y=False)
        df = self._handle_missing_data(df, freq=freq, predicting=False)
        if self.n_regressors>self.n_lags:
            aux_lags=self.n_regressors
        else:
            aux_lags=self.n_lags
        df_train, df_val = df_utils.split_df(
            df,
            n_lags=aux_lags,
>>>>>>> 93e1af6e
            n_forecasts=self.n_forecasts,
            valid_p=valid_p,
            inputs_overbleed=True,
            )
            Episodes_train=Episode[:df_train.shape[0]]
            Episodes_val=Episode[-df_val.shape[0]:]
            DF_train=df_utils.recover_dataframes(df_train,Episodes_train)
            DF_val=df_utils.recover_dataframes(df_val,Episodes_val)
            df_train=DF_train
            df_val=DF_val
        else:
            df = df.copy(deep=True)
            df = df_utils.check_dataframe(df, check_y=False)
            df = self._handle_missing_data(df, freq=freq, predicting=False)
            df_train, df_val = df_utils.split_df(
                df,
                n_lags=self.n_lags,
                n_forecasts=self.n_forecasts,
                valid_p=valid_p,
                inputs_overbleed=True,
            )
        return df_train, df_val

# ATTENTION should be a problem for global modelling - crossvalidation
    def crossvalidation_split_df(self, df, freq, k=5, fold_pct=0.1, fold_overlap_pct=0.5):
        """Splits timeseries data in k folds for crossvalidation.

        Args:
            df (pd.DataFrame): data
            freq (str):Data step sizes. Frequency of data recording,
                Any valid frequency for pd.date_range, such as '5min', 'D' or 'MS'
            k: number of CV folds
            fold_pct: percentage of overall samples to be in each fold
            fold_overlap_pct: percentage of overlap between the validation folds.

        Returns:
            list of k tuples [(df_train, df_val), ...] where:
                df_train (pd.DataFrame):  training data
                df_val (pd.DataFrame): validation data
        """
<<<<<<< HEAD
        if isinstance(df, list):
            pass
            # DF=df.copy()
            # for i in range(0,len(DF)):
            #     DF[i]=DF[i].copy(deep=True)
            #     DF[i]=df_utils.check_dataframe(DF[i],check_y=False)

        else:
            df = df.copy(deep=True)
            df = df_utils.check_dataframe(df, check_y=False)
            df = self._handle_missing_data(df, freq=freq, predicting=False)
            folds = df_utils.crossvalidation_split_df(
                df,
                n_lags=self.n_lags,
                n_forecasts=self.n_forecasts,
                k=k,
                fold_pct=fold_pct,
                fold_overlap_pct=fold_overlap_pct,
            )
        return folds

    def double_crossvalidation_split_df(self, df, freq, k=5, valid_pct=0.2, test_pct=0.2):
        """Splits timeseries data in two sets of k folds for crossvalidation on training and testing data.

        Args:
            df (pd.DataFrame): data
            freq (str):Data step sizes. Frequency of data recording,
                Any valid frequency for pd.date_range, such as '5min', 'D' or 'MS'
            k (int): number of CV folds
            valid_pct (float): percentage of overall samples to be in validation
            test_pct (float): percentage of overall samples to be in test

        Returns:
            tuple of folds_val, folds_test, where each are same as crossvalidation_split_df returns
        """
=======
        if self.n_regressors>self.n_lags:
            aux_lags=self.n_regressors
        else:
            aux_lags=self.n_lags
>>>>>>> 93e1af6e
        df = df.copy(deep=True)
        df = df_utils.check_dataframe(df, check_y=False)
        df = self._handle_missing_data(df, freq=freq, predicting=False)
        folds_val, folds_test = df_utils.double_crossvalidation_split_df(
            df,
            n_lags=aux_lags,
            n_forecasts=self.n_forecasts,
            k=k,
            valid_pct=valid_pct,
            test_pct=test_pct,
        )

        return folds_val, folds_test

    def fit(
        self, df, freq, epochs=None, validate_each_epoch=False, valid_p=0.2, progress_bar=True, plot_live_loss=False
    ):
        """Train, and potentially evaluate model.

        Args:
            df (pd.DataFrame): containing column 'ds', 'y' with all data
            freq (str):Data step sizes. Frequency of data recording,
                Any valid frequency for pd.date_range, such as '5min', 'D' or 'MS'
            epochs (int): number of epochs to train.
                default: if not specified, uses self.epochs
            validate_each_epoch (bool): whether to evaluate performance after each training epoch
            valid_p (float): fraction of data to hold out from training for model evaluation
            progress_bar (bool): display updating progress bar (tqdm)
            plot_live_loss (bool): plot live training loss,
                requires [live] install or livelossplot package installed.
        Returns:
            metrics with training and potentially evaluation metrics
        """
        if self.n_regressors>self.n_lags:
            aux_lags=self.n_regressors
        else:
            aux_lags=self.n_lags
        self.data_freq = freq
        if epochs is not None:
            default_epochs = self.config_train.epochs
            self.config_train.epochs = epochs
        if self.fitted is True:
            log.warning("Model has already been fitted. Re-fitting will produce different results.")
        if isinstance(df, list):
            DF=df.copy()
            for i in range(0,len(DF)):
                DF[i]=df_utils.check_dataframe(
                    DF[i], check_y=True, covariates=self.config_covar, regressors=self.regressors_config, events=self.events_config
                    )
                DF[i]=self._handle_missing_data(DF[i], freq=freq, predicting=False)
            df=DF
        else:
            df = df_utils.check_dataframe(
                df, check_y=True, covariates=self.config_covar, regressors=self.regressors_config, events=self.events_config
            )
            df = self._handle_missing_data(df, freq=self.data_freq)
        if validate_each_epoch:
            df_train, df_val = df_utils.split_df(df, n_lags=aux_lags, n_forecasts=self.n_forecasts, valid_p=valid_p)
            metrics_df = self._train(df_train, df_val, progress_bar=progress_bar, plot_live_loss=plot_live_loss)
        else:
            metrics_df = self._train(df, progress_bar=progress_bar, plot_live_loss=plot_live_loss)
        
        if epochs is not None:
            self.config_train.epochs = default_epochs
        self.fitted = True
        return metrics_df

    def test(self, df):
        """Evaluate model on holdout data.

        Args:
            df (pd.DataFrame): containing column 'ds', 'y' with holdout data
        Returns:
            df with evaluation metrics
        """
        if self.fitted is False:
            log.warning("Model has not been fitted. Test results will be random.")
        if isinstance(df, list):
            DF=df.copy()
            for i in range(0,len(DF)):
                DF[i]=df_utils.check_dataframe(DF[i], check_y=True, covariates=self.config_covar, events=self.events_config)
                DF[i]=self._handle_missing_data(DF[i], freq=self.data_freq)
            df=DF
        else:
            df = df_utils.check_dataframe(df, check_y=True, covariates=self.config_covar, events=self.events_config)
            df = self._handle_missing_data(df, freq=self.data_freq)
        loader = self._init_val_loader(df)
        val_metrics_df = self._evaluate(loader)
        return val_metrics_df

    def make_future_dataframe(self, df, events_df=None, regressors_df=None, periods=None, n_historic_predictions=0):
<<<<<<< HEAD
        DF,Range=df_utils.list_check(df)
        if regressors_df is not None:
            REG,_=df_utils.list_check(regressors_df)
        if events_df is not None:
            EVE,_=df_utils.list_check(events_df)

        if len(Range)>1:
            log.info("Make future dataframe with many episodes")
        # Store initial values so in the list loop they are always preserved
        periods_0=periods 
        n_historic_predictions_0=n_historic_predictions
        for I in Range:
            if len(Range)>1:
                log.info("Dataframe {} \n".format(I+1))
                periods=periods_0 
                n_historic_predictions=n_historic_predictions_0
                if not isinstance(regressors_df,list) and regressors_df is not None:
                    REG.append(REG[0])
                if not isinstance(events_df,list) and events_df is not None:
                    EVE.append(EVE[0])
            df=DF[I].copy(deep=True)
            if events_df is not None:
                events_df = EVE[I].copy(deep=True).reset_index(drop=True)
            if regressors_df is not None:
                regressors_df = REG[I].copy(deep=True).reset_index(drop=True)
            n_lags = 0 if self.n_lags is None else self.n_lags
            if periods is None:
                periods = 1 if n_lags == 0 else self.n_forecasts
=======
        df = df.copy(deep=True)
        if self.n_regressors>self.n_lags:
            aux_lags=self.n_regressors
        else:
            aux_lags=self.n_lags
        if events_df is not None:
            events_df = events_df.copy(deep=True).reset_index(drop=True)
        if regressors_df is not None:
            regressors_df = regressors_df.copy(deep=True).reset_index(drop=True)
        n_lags = 0 if self.n_lags is None else self.n_lags
        if periods is None:
            periods = 1 if n_lags == 0 and not self.allow_nnet_covar else self.n_forecasts
            # print('periods '+str(periods))
            # print('forecasts '+str(self.n_forecasts))
            # print('n_lags '+str(n_lags))
        else:
            assert periods >= 0

        if isinstance(n_historic_predictions, bool):
            if n_historic_predictions:
                n_historic_predictions = len(df) - aux_lags
>>>>>>> 93e1af6e
            else:
                assert periods >= 0

            if isinstance(n_historic_predictions, bool):
                if n_historic_predictions:
                    n_historic_predictions = len(df) - n_lags
                else:
                    n_historic_predictions = 0
            elif not isinstance(n_historic_predictions, int):
                log.error("non-integer value for n_historic_predictions set to zero.")
                n_historic_predictions = 0

            if periods == 0 and n_historic_predictions == 0:
                raise ValueError("Set either history or future to contain more than zero values.")

<<<<<<< HEAD
            # check for external regressors known in future
            if self.regressors_config is not None and periods > 0:
                if regressors_df is None:
                    raise ValueError("Future values of all user specified regressors not provided")
                else:
                    for regressor in self.regressors_config.keys():
                        if regressor not in regressors_df.columns:
                            raise ValueError("Future values of user specified regressor {} not provided".format(regressor))

            last_date = pd.to_datetime(df["ds"].copy(deep=True)).sort_values().max()
            if len(df) < n_lags:
                raise ValueError("Insufficient data for a prediction")
            elif len(df) < n_lags + n_historic_predictions:
                log.warning(
                    "Insufficient data for {} historic forecasts, reduced to {}.".format(
                        n_historic_predictions, len(df) - n_lags
                    )
                )
                n_historic_predictions = len(df) - n_lags
            if (n_historic_predictions + n_lags) == 0:
                df = pd.DataFrame(columns=df.columns)
=======
        if len(df) < n_lags:
            raise ValueError("Insufficient data for a prediction")
        elif len(df) < aux_lags + n_historic_predictions:
            log.warning(
                "Insufficient data for {} historic forecasts, reduced to {}.".format(
                    n_historic_predictions, len(df) - aux_lags
                )
            )
            n_historic_predictions = len(df) - aux_lags
        if (n_historic_predictions + aux_lags) == 0:
            df = pd.DataFrame(columns=df.columns)
        else:
            df = df[-(aux_lags + n_historic_predictions) :]

        if len(df) > 0:
            if len(df.columns) == 1 and "ds" in df:
                assert n_lags == 0
                df = df_utils.check_dataframe(df, check_y=False)
>>>>>>> 93e1af6e
            else:
                df = df[-(n_lags + n_historic_predictions) :]

            if len(df) > 0:
                if len(df.columns) == 1 and "ds" in df:
                    assert n_lags == 0
                    df = df_utils.check_dataframe(df, check_y=False)
                else:
                    df = df_utils.check_dataframe(
                        df, check_y=n_lags > 0, covariates=self.config_covar, events=self.events_config
                    )
                    df = self._handle_missing_data(df, freq=self.data_freq, predicting=True)
                    df = df_utils.normalize(df, self.data_params)

<<<<<<< HEAD
            # future data
            # check for external events known in future
            if self.events_config is not None and periods > 0 and events_df is None:
=======
        if n_lags > 0 or self.allow_nnet_covar:
            if periods > 0 and periods != self.n_forecasts:
                periods = self.n_forecasts
>>>>>>> 93e1af6e
                log.warning(
                    "Future values not supplied for user specified events. "
                    "All events being treated as not occurring in future"
                )

            if n_lags > 0:
                if periods > 0 and periods != self.n_forecasts:
                    periods = self.n_forecasts
                    log.warning(
                        "Number of forecast steps is defined by n_forecasts. " "Adjusted to {}.".format(self.n_forecasts)
                    )

            if periods > 0:
                future_df = df_utils.make_future_df(
                    df_columns=df.columns,
                    last_date=last_date,
                    periods=periods,
                    freq=self.data_freq,
                    events_config=self.events_config,
                    events_df=events_df,
                    regressor_config=self.regressors_config,
                    regressors_df=regressors_df,
                )
                future_df = df_utils.normalize(future_df, self.data_params)
                if len(df) > 0:
                    df = df.append(future_df)
                else:
                    df = future_df
            df.reset_index(drop=True, inplace=True)
            DF[I]=df
        if len(DF)==1:
            df=DF[0]
        else:
            df=DF
        return df

    def create_df_with_events(self, df, events_df):
        """
        Create a concatenated dataframe with the time series data along with the events data expanded.

        Args:
            df (pd.DataFrame): containing column 'ds' and 'y'
            events_df (pd.DataFrame): containing column 'ds' and 'event'
        Returns:
            pd.DataFrame with columns 'y', 'ds' and other user specified events

        """
        if self.events_config is None:
            raise Exception(
                "The events configs should be added to the NeuralProphet object (add_events fn)"
                "before creating the data with events features"
            )
        else:
            for name in events_df["event"].unique():
                assert name in self.events_config
            df = df_utils.check_dataframe(df)
            df_out = df_utils.convert_events_to_features(
                df.copy(deep=True),
                events_config=self.events_config,
                events_df=events_df.copy(deep=True),
            )

        return df_out.reset_index(drop=True)

    def predict(self, df):
        """Runs the model to make predictions.

        and compute stats (MSE, MAE)
        Args:
            df (pandas DataFrame): Dataframe with columns 'ds' datestamps, 'y' time series values and
                other external variables

        Returns:
            df_forecast (pandas DataFrame): columns 'ds', 'y', 'trend' and ['yhat<i>']
        """
        if self.n_regressors>self.n_lags:
            aux_lags=self.n_regressors
        else:
            aux_lags=self.n_lags
        # TODO: Implement data sanity checks?
        if self.fitted is False:
            log.warning("Model has not been fitted. Predictions will be random.")
<<<<<<< HEAD
        DF,Range=df_utils.list_check(df)
        if len(Range)>1:
            log.info("Predict dataframes with each episode")
        for I in Range:
            if len(Range)>1:
               log.info("Dataframe {} \n".format(I+1))
            df=DF[I].copy(deep=True)
            dataset = self._create_dataset(df, predict_mode=True)
            loader = DataLoader(dataset, batch_size=min(1024, len(df)), shuffle=False, drop_last=False)

            predicted_vectors = list()
            component_vectors = None
            with torch.no_grad():
                self.model.eval()
                for inputs, _ in loader:
                    predicted = self.model.forward(inputs)
                    predicted_vectors.append(predicted.detach().numpy())
                    components = self.model.compute_components(inputs)
                    if component_vectors is None:
                        component_vectors = {name: [value.detach().numpy()] for name, value in components.items()}
                    else:
                        for name, value in components.items():
                            component_vectors[name].append(value.detach().numpy())
            components = {name: np.concatenate(value) for name, value in component_vectors.items()}
            predicted = np.concatenate(predicted_vectors)

            scale_y, shift_y = self.data_params["y"].scale, self.data_params["y"].shift
            predicted = predicted * scale_y + shift_y
            for name, value in components.items():
                if "multiplicative" in name:
                    continue
                elif "event_" in name:
                    event_name = name.split("_")[1]
                    if self.events_config is not None and event_name in self.events_config:
                        if self.events_config[event_name].mode == "multiplicative":
                            continue
                    elif self.country_holidays_config is not None and event_name in self.country_holidays_config:
                        if self.country_holidays_config[event_name].mode == "multiplicative":
                            continue
                elif "season" in name and self.season_config.mode == "multiplicative":
                    continue
                # scale additive components
                components[name] = value * scale_y
                if "trend" in name:
                    components[name] += shift_y

            cols = ["ds", "y"]  # cols to keep from df
            df_forecast = pd.concat((df[cols],), axis=1)

            # create a line for each forecast_lag
            # 'yhat<i>' is the forecast for 'y' at 'ds' from i steps ago.
            for i in range(self.n_forecasts):
                forecast_lag = i + 1
                forecast = predicted[:, forecast_lag - 1]
                pad_before = self.n_lags + forecast_lag - 1
                pad_after = self.n_forecasts - forecast_lag
                yhat = np.concatenate(([None] * pad_before, forecast, [None] * pad_after))
                df_forecast["yhat{}".format(i + 1)] = yhat
                df_forecast["residual{}".format(i + 1)] = yhat - df_forecast["y"]

            lagged_components = [
                "ar",
            ]
            if self.config_covar is not None:
                for name in self.config_covar.keys():
                    lagged_components.append("lagged_regressor_{}".format(name))
            for comp in lagged_components:
                if comp in components:
                    for i in range(self.n_forecasts):
                        forecast_lag = i + 1
                        forecast = components[comp][:, forecast_lag - 1]
                        pad_before = self.n_lags + forecast_lag - 1
                        pad_after = self.n_forecasts - forecast_lag
                        yhat = np.concatenate(([None] * pad_before, forecast, [None] * pad_after))
                        df_forecast["{}{}".format(comp, i + 1)] = yhat

            # only for non-lagged components
            for comp in components:
                if comp not in lagged_components:
                    forecast_0 = components[comp][0, :]
                    forecast_rest = components[comp][1:, self.n_forecasts - 1]
                    yhat = np.concatenate(([None] * self.n_lags, forecast_0, forecast_rest))
                    df_forecast[comp] = yhat
            DF[I]=df_forecast
        if len(DF)==1:
            df_forecast=DF[0]
        else:
            df_forecast=DF
=======
        dataset = self._create_dataset(df, predict_mode=True)
        loader = DataLoader(dataset, batch_size=min(1024, len(df)), shuffle=False, drop_last=False)

        predicted_vectors = list()
        component_vectors = None
        with torch.no_grad():
            self.model.eval()
            for inputs, _ in loader:
                # print('inputs:')
                # print(inputs)
                predicted = self.model.forward(inputs)
                # print('prediction')
                # print(predicted)
                predicted_vectors.append(predicted.detach().numpy())
                components = self.model.compute_components(inputs)
                if component_vectors is None:
                    component_vectors = {name: [value.detach().numpy()] for name, value in components.items()}
                else:
                    for name, value in components.items():
                        component_vectors[name].append(value.detach().numpy())
        components = {name: np.concatenate(value) for name, value in component_vectors.items()}
        predicted = np.concatenate(predicted_vectors)
        # print('predicted after concatenation')
        # print(predicted)

        scale_y, shift_y = self.data_params["y"].scale, self.data_params["y"].shift
        predicted = predicted * scale_y + shift_y
        for name, value in components.items():
            if "multiplicative" in name:
                continue
            elif "event_" in name:
                event_name = name.split("_")[1]
                if self.events_config is not None and event_name in self.events_config:
                    if self.events_config[event_name].mode == "multiplicative":
                        continue
                elif self.country_holidays_config is not None and event_name in self.country_holidays_config:
                    if self.country_holidays_config[event_name].mode == "multiplicative":
                        continue
            elif "season" in name and self.season_config.mode == "multiplicative":
                continue
            # scale additive components
            components[name] = value * scale_y
            if "trend" in name:
                components[name] += shift_y

        cols = ["ds", "y"]  # cols to keep from df
        df_forecast = pd.concat((df[cols],), axis=1)

        # create a line for each forecast_lag
        # 'yhat<i>' is the forecast for 'y' at 'ds' from i steps ago.
        for i in range(self.n_forecasts):
            forecast_lag = i + 1
            forecast = predicted[:, forecast_lag - 1]
            pad_before = aux_lags + forecast_lag - 1
            pad_after = self.n_forecasts - forecast_lag
            yhat = np.concatenate(([None] * pad_before, forecast, [None] * pad_after))
            df_forecast["yhat{}".format(i + 1)] = yhat
            df_forecast["residual{}".format(i + 1)] = yhat - df_forecast["y"]

        lagged_components = [
            "ar",
        ]
        if self.config_covar is not None:
            for name in self.config_covar.keys():
                lagged_components.append("lagged_regressor_{}".format(name))
        for comp in lagged_components:
            if comp in components:
                for i in range(self.n_forecasts):
                    forecast_lag = i + 1
                    forecast = components[comp][:, forecast_lag - 1]
                    pad_before = aux_lags + forecast_lag - 1 ##!!!!!!!!!!!!
                    pad_after = self.n_forecasts - forecast_lag
                    yhat = np.concatenate(([None] * pad_before, forecast, [None] * pad_after))
                    df_forecast["{}{}".format(comp, i + 1)] = yhat

        # only for non-lagged components
        for comp in components:
            if comp not in lagged_components:
                forecast_0 = components[comp][0, :]
                forecast_rest = components[comp][1:, self.n_forecasts - 1]
                yhat = np.concatenate(([None] * aux_lags, forecast_0, forecast_rest))
                df_forecast[comp] = yhat
>>>>>>> 93e1af6e
        return df_forecast

    def predict_trend(self, df):
        """Predict only trend component of the model.

        Args:
            df (pd.DataFrame): containing column 'ds', prediction dates

        Returns:
            pd.Dataframe with trend on prediction dates.

        """
        df = df_utils.check_dataframe(df, check_y=False)
        df = df_utils.normalize(df, self.data_params)
        t = torch.from_numpy(np.expand_dims(df["t"].values, 1))
        trend = self.model.trend(t).squeeze().detach().numpy()
        trend = trend * self.data_params["y"].scale
        return pd.DataFrame({"ds": df["ds"], "trend": trend})

    def predict_seasonal_components(self, df):
        """Predict seasonality components

        Args:
            df (pd.DataFrame): containing column 'ds', prediction dates

        Returns:
            pd.Dataframe with seasonal components. with columns of name <seasonality component name>

        """
        df = df_utils.check_dataframe(df, check_y=False)
        df = df_utils.normalize(df, self.data_params)
        dataset = time_dataset.TimeDataset(
            df,
            season_config=self.season_config,
            # n_lags=0,
            # n_forecasts=1,
            predict_mode=True,
        )
        loader = DataLoader(dataset, batch_size=min(4096, len(df)), shuffle=False, drop_last=False)
        predicted = OrderedDict()
        for name in self.season_config.periods:
            predicted[name] = list()
        for inputs, _ in loader:
            for name in self.season_config.periods:
                features = inputs["seasonalities"][name]
                y_season = torch.squeeze(self.model.seasonality(features=features, name=name))
                predicted[name].append(y_season.data.numpy())

        for name in self.season_config.periods:
            predicted[name] = np.concatenate(predicted[name])
            if self.season_config.mode == "additive":
                predicted[name] = predicted[name] * self.data_params["y"].scale
        return pd.DataFrame({"ds": df["ds"], **predicted})

    def set_true_ar_for_eval(self, true_ar_weights):
        """configures model to evaluate closeness of AR weights to true weights.

        Args:
            true_ar_weights (np.array): True AR-parameters, if known.
        """
        self.true_ar_weights = true_ar_weights

    def highlight_nth_step_ahead_of_each_forecast(self, step_number=None):
        """Set which forecast step to focus on for metrics evaluation and plotting.

        Args:
            step_number (int): i-th step ahead forecast to use for statistics and plotting.
                default: None.
        """
        if step_number is not None:
            assert step_number <= self.n_forecasts
        self.highlight_forecast_step_n = step_number
        return self

<<<<<<< HEAD
    def add_lagged_regressor(self, name, regularization=None, normalize="auto", only_last_value=False):
        """Add a covariate time series as an additional lagged regressor to be used for fitting and predicting.
=======
    def add_lagged_regressor(self, names, n_regressors=0, regularization=None, normalize="auto", only_last_value=False):
        """Add a covariate or list of covariate time series as additional lagged regressors to be used for fitting and predicting.
>>>>>>> 93e1af6e

        The dataframe passed to `fit` and `predict` will have a column with the specified name to be used as
        a lagged regressor. When normalize=True, the covariate will be normalized unless it is binary.

        Args:
<<<<<<< HEAD
            name (string):  name of the regressor.
=======
            names (string or list):  name of the regressor/list of regressors.
            n_regressors (int): previous regressor steps to include in prediction.
>>>>>>> 93e1af6e
            regularization (float): optional  scale for regularization strength
            normalize (bool): optional, specify whether this regressor will be
                normalized prior to fitting.
                if 'auto', binary regressors will not be normalized.
            only_last_value (bool):
                False (default) use number of n_regressors in prediction.
                True: only use last known value as input
        Returns:
            NeuralProphet object
        """
        self.n_regressors=n_regressors
        if self.n_regressors>0:
            self.allow_nnet_covar=True 
        if self.fitted:
            raise Exception("Covariates must be added prior to model fitting.")
<<<<<<< HEAD
        if self.n_lags == 0:
            raise Exception("Covariates must be set jointly with Auto-Regression.")
        self._validate_column_name(name)
        if self.config_covar is None:
            self.config_covar = OrderedDict({})
        self.config_covar[name] = configure.Covar(
            reg_lambda=regularization,
            normalize=normalize,
            as_scalar=only_last_value,
        )
=======
        # if self.n_lags == 0:
        #     raise Exception("Covariates must be set jointly with Auto-Regression. Please, set n_lags > 0.")
        if self.n_regressors == 0 or self.n_regressors == None:
            raise Exception("Please, set number of lags for covariates (n_regressors)")
        if not isinstance(names, list):
            names = [names]
        for name in names:
            self._validate_column_name(name)
            if self.config_covar is None:
                self.config_covar = OrderedDict({})
            self.config_covar[name] = configure.Covar(
                reg_lambda=regularization,
                normalize=normalize,
                as_scalar=only_last_value,
            )
>>>>>>> 93e1af6e
        return self

    def add_future_regressor(self, name, regularization=None, normalize="auto", mode="additive"):
        """Add a regressor as lagged covariate with order 1 (scalar) or as known in advance (also scalar).

        The dataframe passed to `fit` and `predict` will have a column with the specified name to be used as
        a regressor. When normalize=True, the regressor will be normalized unless it is binary.

        Args:
            name (string):  name of the regressor.
            regularization (float): optional  scale for regularization strength
            normalize (bool): optional, specify whether this regressor will be
                normalized prior to fitting.
                if 'auto', binary regressors will not be normalized.
            mode (str): 'additive' (default) or 'multiplicative'.

        Returns:
            NeuralProphet object
        """
        if self.fitted:
            raise Exception("Regressors must be added prior to model fitting.")
        if regularization is not None:
            if regularization < 0:
                raise ValueError("regularization must be >= 0")
            if regularization == 0:
                regularization = None
        self._validate_column_name(name)

        if self.regressors_config is None:
            self.regressors_config = OrderedDict({})
        self.regressors_config[name] = AttrDict({"trend_reg": regularization, "normalize": normalize, "mode": mode})
        return self

    def add_events(self, events, lower_window=0, upper_window=0, regularization=None, mode="additive"):
        """
        Add user specified events and their corresponding lower, upper windows and the
        regularization parameters into the NeuralProphet object

        Args:
            events (str, list): name or list of names of user specified events
            lower_window (int): the lower window for the events in the list of events
            upper_window (int): the upper window for the events in the list of events
            regularization (float): optional  scale for regularization strength
            mode (str): 'additive' (default) or 'multiplicative'.
        Returns:
            NeuralProphet object
        """
        if self.fitted:
            raise Exception("Events must be added prior to model fitting.")

        if self.events_config is None:
            self.events_config = OrderedDict({})

        if regularization is not None:
            if regularization < 0:
                raise ValueError("regularization must be >= 0")
            if regularization == 0:
                regularization = None

        if not isinstance(events, list):
            events = [events]

        for event_name in events:
            self._validate_column_name(event_name)
            self.events_config[event_name] = AttrDict(
                {"lower_window": lower_window, "upper_window": upper_window, "trend_reg": regularization, "mode": mode}
            )
        return self

    def add_country_holidays(self, country_name, lower_window=0, upper_window=0, regularization=None, mode="additive"):
        """
        Add a country into the NeuralProphet object to include country specific holidays
        and create the corresponding configs such as lower, upper windows and the regularization
        parameters
        Args:
            country_name (string): name of the country
            lower_window (int): the lower window for all the country holidays
            upper_window (int): the upper window for all the country holidays
            regularization (float): optional  scale for regularization strength
            mode (str): 'additive' (default) or 'multiplicative'.
        Returns:
            NeuralProphet object
        """
        if self.fitted:
            raise Exception("Country must be specified prior to model fitting.")

        if regularization is not None:
            if regularization < 0:
                raise ValueError("regularization must be >= 0")
            if regularization == 0:
                regularization = None

        if self.country_holidays_config is None:
            self.country_holidays_config = OrderedDict({})

        self.country_holidays_config["country"] = country_name
        self.country_holidays_config["lower_window"] = lower_window
        self.country_holidays_config["upper_window"] = upper_window
        self.country_holidays_config["trend_reg"] = regularization
        self.country_holidays_config["holiday_names"] = utils.get_holidays_from_country(country_name)
        self.country_holidays_config["mode"] = mode
        return self

    def add_seasonality(self, name, period, fourier_order):
        """Add a seasonal component with specified period, number of Fourier components, and regularization.

        Increasing the number of Fourier components allows the seasonality to change more quickly
        (at risk of overfitting).
        Note: regularization and mode (additive/multiplicative) are set in the main init.

        Args:
            name: string name of the seasonality component.
            period: float number of days in one period.
            fourier_order: int number of Fourier components to use.
        Returns:
            The NeuralProphet object.
        """
        if self.fitted:
            raise Exception("Seasonality must be added prior to model fitting.")
        if name in ["daily", "weekly", "yearly"]:
            log.error("Please use inbuilt daily, weekly, or yearly seasonality or set another name.")
        # Do not Allow overwriting built-in seasonalities
        self._validate_column_name(name, seasons=True)
        if fourier_order <= 0:
            raise ValueError("Fourier Order must be > 0")
        self.season_config.append(name=name, period=period, resolution=fourier_order, arg="custom")
        return self

    def plot(self, fcst, ax=None, xlabel="ds", ylabel="y", figsize=(10, 6)):
        """Plot the NeuralProphet forecast, including history.

        Args:
            fcst (pd.DataFrame): output of self.predict.
            ax (matplotlib axes): Optional, matplotlib axes on which to plot.
            xlabel (string): label name on X-axis
            ylabel (string): label name on Y-axis
            figsize (tuple):   width, height in inches. default: (10, 6)

        Returns:
            A matplotlib figure.
        """
        FCST,Range=df_utils.list_check(fcst)
        Fig_list=list()
        if len(Range)>1:
            log.info("Plotting each dataframe separately")
        for I in Range:
            fcst=FCST[I].copy(deep=True)
            if self.n_lags > 0:
                num_forecasts = sum(fcst["yhat1"].notna())
                if num_forecasts < self.n_forecasts:
                    log.warning(
                        "Too few forecasts to plot a line per forecast step." "Plotting a line per forecast origin instead."
                    )
                    Fig_list.append(self.plot_last_forecast(
                        fcst,
                        ax=ax,
                        xlabel=xlabel,
                        ylabel=ylabel,
                        figsize=figsize,
                        include_previous_forecasts=num_forecasts - 1,
                        plot_history_data=True,
                    ))
            Fig_list.append(plot(
                fcst=fcst,
                ax=ax,
                xlabel=xlabel,
                ylabel=ylabel,
                figsize=figsize,
                highlight_forecast=self.highlight_forecast_step_n,
            ))
        if len(Fig_list)==1:
            return Fig_list[0]
        else:
            return Fig_list

    def plot_last_forecast(
        self,
        fcst,
        ax=None,
        xlabel="ds",
        ylabel="y",
        figsize=(10, 6),
        include_previous_forecasts=0,
        plot_history_data=None,
    ):
        """Plot the NeuralProphet forecast, including history.

        Args:
            fcst (pd.DataFrame): output of self.predict.
            ax (matplotlib axes): Optional, matplotlib axes on which to plot.
            xlabel (string): label name on X-axis
            ylabel (string): label name on Y-axis
            figsize (tuple):   width, height in inches. default: (10, 6)
            include_previous_forecasts (int): number of previous forecasts to include in plot
            plot_history_data
        Returns:
            A matplotlib figure.
        """
        if self.n_lags == 0 and not self.allow_nnet_covar:
            raise ValueError("Use the standard plot function for models without lags.")
        if plot_history_data is None:
            fcst = fcst[-(include_previous_forecasts + self.n_forecasts + self.n_lags) :]
        elif plot_history_data is False:
            fcst = fcst[-(include_previous_forecasts + self.n_forecasts) :]
        elif plot_history_data is True:
            fcst = fcst
        fcst = utils.fcst_df_to_last_forecast(fcst, n_last=1 + include_previous_forecasts)
        return plot(
            fcst=fcst,
            ax=ax,
            xlabel=xlabel,
            ylabel=ylabel,
            figsize=figsize,
            highlight_forecast=self.highlight_forecast_step_n,
            line_per_origin=True,
        )

    def plot_components(self, fcst, figsize=None, residuals=False):
        """Plot the NeuralProphet forecast components.

        Args:
            fcst (pd.DataFrame): output of self.predict
            figsize (tuple):   width, height in inches.
                None (default):  automatic (10, 3 * npanel)
        Returns:
            A matplotlib figure.
        """
        return plot_components(
            m=self,
            fcst=fcst,
            figsize=figsize,
            forecast_in_focus=self.highlight_forecast_step_n,
            residuals=residuals,
        )

    def plot_parameters(self, weekly_start=0, yearly_start=0, figsize=None):
        """Plot the NeuralProphet forecast components.

        Args:
            weekly_start (int): specifying the start day of the weekly seasonality plot.
                0 (default) starts the week on Sunday. 1 shifts by 1 day to Monday, and so on.
            yearly_start (int): specifying the start day of the yearly seasonality plot.
                0 (default) starts the year on Jan 1. 1 shifts by 1 day to Jan 2, and so on.
            figsize (tuple):   width, height in inches.
                None (default):  automatic (10, 3 * npanel)
        Returns:
            A matplotlib figure.
        """
        return plot_parameters(
            m=self,
            forecast_in_focus=self.highlight_forecast_step_n,
            weekly_start=weekly_start,
            yearly_start=yearly_start,
            figsize=figsize,
        )
<|MERGE_RESOLUTION|>--- conflicted
+++ resolved
@@ -513,14 +513,9 @@
         reg_loss = torch.zeros(1, dtype=torch.float, requires_grad=False)
         if delay_weight > 0:
             # Add regularization of AR weights - sparsify
-<<<<<<< HEAD
-            if self.model.n_lags > 0 and self.config_ar.reg_lambda is not None:
+            if (self.model.n_lags > 0 or self.allow_nnet_covar) and self.config_ar.reg_lambda is not None:
                 reg_ar = self.config_ar.regularize(self.model.ar_weights)
                 reg_ar = torch.sum(reg_ar).squeeze() / self.n_forecasts
-=======
-            if (self.model.n_lags > 0 or self.allow_nnet_covar) and self.config_ar.reg_lambda is not None:
-                reg_ar = utils.reg_func_ar(self.model.ar_weights)
->>>>>>> 93e1af6e
                 reg_loss += self.config_ar.reg_lambda * reg_ar
 
             # Regularize trend to be smoother/sparse
@@ -717,7 +712,6 @@
             df_train (pd.DataFrame):  training data
             df_val (pd.DataFrame): validation data
         """
-<<<<<<< HEAD
         if isinstance(df, list):
             DF=df.copy()
             for i in range(0,len(DF)):
@@ -725,20 +719,12 @@
                 DF[i]=df_utils.check_dataframe(DF[i],check_y=False)
                 DF[i]=self._handle_missing_data(DF[i], freq=freq, predicting=False)
             DF_concat,Episode=df_utils.join_dataframes(DF)
+            if self.n_regressors>self.n_lags:
+                aux_lags=self.n_regressors
+            else:
+                aux_lags=self.n_lags
             df_train, df_val = df_utils.split_df(DF_concat,
-            n_lags=self.n_lags,
-=======
-        df = df.copy(deep=True)
-        df = df_utils.check_dataframe(df, check_y=False)
-        df = self._handle_missing_data(df, freq=freq, predicting=False)
-        if self.n_regressors>self.n_lags:
-            aux_lags=self.n_regressors
-        else:
-            aux_lags=self.n_lags
-        df_train, df_val = df_utils.split_df(
-            df,
             n_lags=aux_lags,
->>>>>>> 93e1af6e
             n_forecasts=self.n_forecasts,
             valid_p=valid_p,
             inputs_overbleed=True,
@@ -779,7 +765,6 @@
                 df_train (pd.DataFrame):  training data
                 df_val (pd.DataFrame): validation data
         """
-<<<<<<< HEAD
         if isinstance(df, list):
             pass
             # DF=df.copy()
@@ -791,9 +776,13 @@
             df = df.copy(deep=True)
             df = df_utils.check_dataframe(df, check_y=False)
             df = self._handle_missing_data(df, freq=freq, predicting=False)
+            if self.n_regressors>self.n_lags:
+                aux_lags=self.n_regressors
+            else:
+                aux_lags=self.n_lags
             folds = df_utils.crossvalidation_split_df(
                 df,
-                n_lags=self.n_lags,
+                n_lags=aux_lags,
                 n_forecasts=self.n_forecasts,
                 k=k,
                 fold_pct=fold_pct,
@@ -815,15 +804,13 @@
         Returns:
             tuple of folds_val, folds_test, where each are same as crossvalidation_split_df returns
         """
-=======
-        if self.n_regressors>self.n_lags:
-            aux_lags=self.n_regressors
-        else:
-            aux_lags=self.n_lags
->>>>>>> 93e1af6e
         df = df.copy(deep=True)
         df = df_utils.check_dataframe(df, check_y=False)
         df = self._handle_missing_data(df, freq=freq, predicting=False)
+        if self.n_regressors>self.n_lags:
+            aux_lags=self.n_regressors
+        else:
+            aux_lags=self.n_lags
         folds_val, folds_test = df_utils.double_crossvalidation_split_df(
             df,
             n_lags=aux_lags,
@@ -912,12 +899,15 @@
         return val_metrics_df
 
     def make_future_dataframe(self, df, events_df=None, regressors_df=None, periods=None, n_historic_predictions=0):
-<<<<<<< HEAD
         DF,Range=df_utils.list_check(df)
         if regressors_df is not None:
             REG,_=df_utils.list_check(regressors_df)
         if events_df is not None:
             EVE,_=df_utils.list_check(events_df)
+        if self.n_regressors>self.n_lags:
+            aux_lags=self.n_regressors
+        else:
+            aux_lags=self.n_lags
 
         if len(Range)>1:
             log.info("Make future dataframe with many episodes")
@@ -940,36 +930,13 @@
                 regressors_df = REG[I].copy(deep=True).reset_index(drop=True)
             n_lags = 0 if self.n_lags is None else self.n_lags
             if periods is None:
-                periods = 1 if n_lags == 0 else self.n_forecasts
-=======
-        df = df.copy(deep=True)
-        if self.n_regressors>self.n_lags:
-            aux_lags=self.n_regressors
-        else:
-            aux_lags=self.n_lags
-        if events_df is not None:
-            events_df = events_df.copy(deep=True).reset_index(drop=True)
-        if regressors_df is not None:
-            regressors_df = regressors_df.copy(deep=True).reset_index(drop=True)
-        n_lags = 0 if self.n_lags is None else self.n_lags
-        if periods is None:
-            periods = 1 if n_lags == 0 and not self.allow_nnet_covar else self.n_forecasts
-            # print('periods '+str(periods))
-            # print('forecasts '+str(self.n_forecasts))
-            # print('n_lags '+str(n_lags))
-        else:
-            assert periods >= 0
-
-        if isinstance(n_historic_predictions, bool):
-            if n_historic_predictions:
-                n_historic_predictions = len(df) - aux_lags
->>>>>>> 93e1af6e
+                periods = 1 if n_lags == 0 and not self.allow_nnet_covar else self.n_forecasts
             else:
                 assert periods >= 0
 
             if isinstance(n_historic_predictions, bool):
                 if n_historic_predictions:
-                    n_historic_predictions = len(df) - n_lags
+                    n_historic_predictions = len(df) - aux_lags
                 else:
                     n_historic_predictions = 0
             elif not isinstance(n_historic_predictions, int):
@@ -979,7 +946,6 @@
             if periods == 0 and n_historic_predictions == 0:
                 raise ValueError("Set either history or future to contain more than zero values.")
 
-<<<<<<< HEAD
             # check for external regressors known in future
             if self.regressors_config is not None and periods > 0:
                 if regressors_df is None:
@@ -992,37 +958,17 @@
             last_date = pd.to_datetime(df["ds"].copy(deep=True)).sort_values().max()
             if len(df) < n_lags:
                 raise ValueError("Insufficient data for a prediction")
-            elif len(df) < n_lags + n_historic_predictions:
+            elif len(df) < aux_lags + n_historic_predictions:
                 log.warning(
                     "Insufficient data for {} historic forecasts, reduced to {}.".format(
-                        n_historic_predictions, len(df) - n_lags
+                        n_historic_predictions, len(df) - aux_lags
                     )
                 )
-                n_historic_predictions = len(df) - n_lags
-            if (n_historic_predictions + n_lags) == 0:
+                n_historic_predictions = len(df) - aux_lags
+            if (n_historic_predictions + aux_lags) == 0:
                 df = pd.DataFrame(columns=df.columns)
-=======
-        if len(df) < n_lags:
-            raise ValueError("Insufficient data for a prediction")
-        elif len(df) < aux_lags + n_historic_predictions:
-            log.warning(
-                "Insufficient data for {} historic forecasts, reduced to {}.".format(
-                    n_historic_predictions, len(df) - aux_lags
-                )
-            )
-            n_historic_predictions = len(df) - aux_lags
-        if (n_historic_predictions + aux_lags) == 0:
-            df = pd.DataFrame(columns=df.columns)
-        else:
-            df = df[-(aux_lags + n_historic_predictions) :]
-
-        if len(df) > 0:
-            if len(df.columns) == 1 and "ds" in df:
-                assert n_lags == 0
-                df = df_utils.check_dataframe(df, check_y=False)
->>>>>>> 93e1af6e
             else:
-                df = df[-(n_lags + n_historic_predictions) :]
+                df = df[-(aux_lags + n_historic_predictions) :]
 
             if len(df) > 0:
                 if len(df.columns) == 1 and "ds" in df:
@@ -1035,21 +981,15 @@
                     df = self._handle_missing_data(df, freq=self.data_freq, predicting=True)
                     df = df_utils.normalize(df, self.data_params)
 
-<<<<<<< HEAD
             # future data
             # check for external events known in future
             if self.events_config is not None and periods > 0 and events_df is None:
-=======
-        if n_lags > 0 or self.allow_nnet_covar:
-            if periods > 0 and periods != self.n_forecasts:
-                periods = self.n_forecasts
->>>>>>> 93e1af6e
                 log.warning(
                     "Future values not supplied for user specified events. "
                     "All events being treated as not occurring in future"
                 )
 
-            if n_lags > 0:
+            if n_lags > 0 or self.allow_nnet_covar:
                 if periods > 0 and periods != self.n_forecasts:
                     periods = self.n_forecasts
                     log.warning(
@@ -1126,7 +1066,6 @@
         # TODO: Implement data sanity checks?
         if self.fitted is False:
             log.warning("Model has not been fitted. Predictions will be random.")
-<<<<<<< HEAD
         DF,Range=df_utils.list_check(df)
         if len(Range)>1:
             log.info("Predict dataframes with each episode")
@@ -1181,7 +1120,7 @@
             for i in range(self.n_forecasts):
                 forecast_lag = i + 1
                 forecast = predicted[:, forecast_lag - 1]
-                pad_before = self.n_lags + forecast_lag - 1
+                pad_before = aux_lags + forecast_lag - 1
                 pad_after = self.n_forecasts - forecast_lag
                 yhat = np.concatenate(([None] * pad_before, forecast, [None] * pad_after))
                 df_forecast["yhat{}".format(i + 1)] = yhat
@@ -1198,7 +1137,7 @@
                     for i in range(self.n_forecasts):
                         forecast_lag = i + 1
                         forecast = components[comp][:, forecast_lag - 1]
-                        pad_before = self.n_lags + forecast_lag - 1
+                        pad_before = aux_lags + forecast_lag - 1
                         pad_after = self.n_forecasts - forecast_lag
                         yhat = np.concatenate(([None] * pad_before, forecast, [None] * pad_after))
                         df_forecast["{}{}".format(comp, i + 1)] = yhat
@@ -1208,97 +1147,13 @@
                 if comp not in lagged_components:
                     forecast_0 = components[comp][0, :]
                     forecast_rest = components[comp][1:, self.n_forecasts - 1]
-                    yhat = np.concatenate(([None] * self.n_lags, forecast_0, forecast_rest))
+                    yhat = np.concatenate(([None] * aux_lags, forecast_0, forecast_rest))
                     df_forecast[comp] = yhat
             DF[I]=df_forecast
         if len(DF)==1:
             df_forecast=DF[0]
         else:
             df_forecast=DF
-=======
-        dataset = self._create_dataset(df, predict_mode=True)
-        loader = DataLoader(dataset, batch_size=min(1024, len(df)), shuffle=False, drop_last=False)
-
-        predicted_vectors = list()
-        component_vectors = None
-        with torch.no_grad():
-            self.model.eval()
-            for inputs, _ in loader:
-                # print('inputs:')
-                # print(inputs)
-                predicted = self.model.forward(inputs)
-                # print('prediction')
-                # print(predicted)
-                predicted_vectors.append(predicted.detach().numpy())
-                components = self.model.compute_components(inputs)
-                if component_vectors is None:
-                    component_vectors = {name: [value.detach().numpy()] for name, value in components.items()}
-                else:
-                    for name, value in components.items():
-                        component_vectors[name].append(value.detach().numpy())
-        components = {name: np.concatenate(value) for name, value in component_vectors.items()}
-        predicted = np.concatenate(predicted_vectors)
-        # print('predicted after concatenation')
-        # print(predicted)
-
-        scale_y, shift_y = self.data_params["y"].scale, self.data_params["y"].shift
-        predicted = predicted * scale_y + shift_y
-        for name, value in components.items():
-            if "multiplicative" in name:
-                continue
-            elif "event_" in name:
-                event_name = name.split("_")[1]
-                if self.events_config is not None and event_name in self.events_config:
-                    if self.events_config[event_name].mode == "multiplicative":
-                        continue
-                elif self.country_holidays_config is not None and event_name in self.country_holidays_config:
-                    if self.country_holidays_config[event_name].mode == "multiplicative":
-                        continue
-            elif "season" in name and self.season_config.mode == "multiplicative":
-                continue
-            # scale additive components
-            components[name] = value * scale_y
-            if "trend" in name:
-                components[name] += shift_y
-
-        cols = ["ds", "y"]  # cols to keep from df
-        df_forecast = pd.concat((df[cols],), axis=1)
-
-        # create a line for each forecast_lag
-        # 'yhat<i>' is the forecast for 'y' at 'ds' from i steps ago.
-        for i in range(self.n_forecasts):
-            forecast_lag = i + 1
-            forecast = predicted[:, forecast_lag - 1]
-            pad_before = aux_lags + forecast_lag - 1
-            pad_after = self.n_forecasts - forecast_lag
-            yhat = np.concatenate(([None] * pad_before, forecast, [None] * pad_after))
-            df_forecast["yhat{}".format(i + 1)] = yhat
-            df_forecast["residual{}".format(i + 1)] = yhat - df_forecast["y"]
-
-        lagged_components = [
-            "ar",
-        ]
-        if self.config_covar is not None:
-            for name in self.config_covar.keys():
-                lagged_components.append("lagged_regressor_{}".format(name))
-        for comp in lagged_components:
-            if comp in components:
-                for i in range(self.n_forecasts):
-                    forecast_lag = i + 1
-                    forecast = components[comp][:, forecast_lag - 1]
-                    pad_before = aux_lags + forecast_lag - 1 ##!!!!!!!!!!!!
-                    pad_after = self.n_forecasts - forecast_lag
-                    yhat = np.concatenate(([None] * pad_before, forecast, [None] * pad_after))
-                    df_forecast["{}{}".format(comp, i + 1)] = yhat
-
-        # only for non-lagged components
-        for comp in components:
-            if comp not in lagged_components:
-                forecast_0 = components[comp][0, :]
-                forecast_rest = components[comp][1:, self.n_forecasts - 1]
-                yhat = np.concatenate(([None] * aux_lags, forecast_0, forecast_rest))
-                df_forecast[comp] = yhat
->>>>>>> 93e1af6e
         return df_forecast
 
     def predict_trend(self, df):
@@ -1373,24 +1228,16 @@
         self.highlight_forecast_step_n = step_number
         return self
 
-<<<<<<< HEAD
-    def add_lagged_regressor(self, name, regularization=None, normalize="auto", only_last_value=False):
-        """Add a covariate time series as an additional lagged regressor to be used for fitting and predicting.
-=======
+
     def add_lagged_regressor(self, names, n_regressors=0, regularization=None, normalize="auto", only_last_value=False):
         """Add a covariate or list of covariate time series as additional lagged regressors to be used for fitting and predicting.
->>>>>>> 93e1af6e
 
         The dataframe passed to `fit` and `predict` will have a column with the specified name to be used as
         a lagged regressor. When normalize=True, the covariate will be normalized unless it is binary.
 
         Args:
-<<<<<<< HEAD
-            name (string):  name of the regressor.
-=======
             names (string or list):  name of the regressor/list of regressors.
             n_regressors (int): previous regressor steps to include in prediction.
->>>>>>> 93e1af6e
             regularization (float): optional  scale for regularization strength
             normalize (bool): optional, specify whether this regressor will be
                 normalized prior to fitting.
@@ -1406,20 +1253,6 @@
             self.allow_nnet_covar=True 
         if self.fitted:
             raise Exception("Covariates must be added prior to model fitting.")
-<<<<<<< HEAD
-        if self.n_lags == 0:
-            raise Exception("Covariates must be set jointly with Auto-Regression.")
-        self._validate_column_name(name)
-        if self.config_covar is None:
-            self.config_covar = OrderedDict({})
-        self.config_covar[name] = configure.Covar(
-            reg_lambda=regularization,
-            normalize=normalize,
-            as_scalar=only_last_value,
-        )
-=======
-        # if self.n_lags == 0:
-        #     raise Exception("Covariates must be set jointly with Auto-Regression. Please, set n_lags > 0.")
         if self.n_regressors == 0 or self.n_regressors == None:
             raise Exception("Please, set number of lags for covariates (n_regressors)")
         if not isinstance(names, list):
@@ -1433,7 +1266,6 @@
                 normalize=normalize,
                 as_scalar=only_last_value,
             )
->>>>>>> 93e1af6e
         return self
 
     def add_future_regressor(self, name, regularization=None, normalize="auto", mode="additive"):
