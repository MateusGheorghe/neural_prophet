--- conflicted
+++ resolved
@@ -243,21 +243,6 @@
         Returns:
             TimeDataset
         """
-<<<<<<< HEAD
-        return time_dataset.TimeDataset(
-            df,
-            season_config=self.season_config,
-            events_config=self.events_config,
-            country_holidays_config=self.country_holidays_config,
-            n_lags=self.n_lags,
-            n_forecasts=self.n_forecasts,
-            predict_mode=predict_mode,
-            covar_config=self.config_covar,
-            n_regressors=self.n_regressors,
-            allow_nnet_covar=self.allow_nnet_covar,
-            regressors_config=self.regressors_config,
-        )
-=======
         df_list = df_utils.create_df_list(df)
         df_time_dataset = list()
         for df in df_list:
@@ -271,12 +256,13 @@
                     n_forecasts=self.n_forecasts,
                     predict_mode=predict_mode,
                     covar_config=self.config_covar,
+                    n_regressors=self.n_regressors,
+                    allow_nnet_covar=self.allow_nnet_covar,
                     regressors_config=self.regressors_config,
                 )
             )
         df_time_dataset = time_dataset.GlobalTimeDataset(df_time_dataset)
         return df_time_dataset
->>>>>>> 649905e3
 
     def single_handle_missing_data(self, df, freq, predicting):
         """Checks, auto-imputes and normalizes new data
@@ -297,7 +283,7 @@
                 log.info("dropped {} NAN row in 'y'".format(sum_na))
 
         # add missing dates for autoregression modelling
-        if self.n_lags > 0 or self.allow_nnet_covar: 
+        if self.n_lags > 0 or self.allow_nnet_covar:
             df, missing_dates = df_utils.add_missing_dates_nan(df, freq=freq)
             if missing_dates > 0:
                 if self.impute_missing:
@@ -514,8 +500,8 @@
         reg_loss = torch.zeros(1, dtype=torch.float, requires_grad=False)
         if delay_weight > 0:
             # Add regularization of AR weights - sparsify
-            
-            if (self.model.n_lags > 0 or self.allow_nnet_covar) and self.config
+
+            if (self.model.n_lags > 0 or self.allow_nnet_covar) and self.config:
                 reg_ar = self.config_ar.regularize(self.model.ar_weights)
                 reg_ar = torch.sum(reg_ar).squeeze() / self.n_forecasts
                 reg_loss += self.config_ar.reg_lambda * reg_ar
@@ -591,16 +577,13 @@
                     "Or install the missing package manually: 'pip install livelossplot'",
                     exc_info=True,
                 )
-<<<<<<< HEAD
-        if self.n_lags == 0 and self.n_regressors==0 and self.n_forecasts > 1:
+        if self.n_lags == 0 and self.n_regressors == 0 and self.n_forecasts > 1:
             self.n_forecasts = 1
             log.warning(
                 "Changing n_forecasts to 1. Without lags, the forecast can be "
                 "computed for any future time, independent of lagged values. "
-            ) 
-
-=======
->>>>>>> 649905e3
+            )
+
         loader = self._init_train_loader(df)
         val = df_val is not None
         ## Metrics
@@ -611,7 +594,6 @@
         if val:
             val_loader = self._init_val_loader(df_val)
             val_metrics = metrics.MetricsCollection([m.new() for m in self.metrics.batch_metrics])
-        
 
         ## Run
         start = time.time()
@@ -721,10 +703,10 @@
         df = df.copy(deep=True)
         df = df_utils.check_dataframe(df, check_y=False)
         df = self._handle_missing_data(df, freq=freq, predicting=False)
-        if self.n_regressors>self.n_lags:
-            aux_lags=self.n_regressors
+        if self.n_regressors > self.n_lags:
+            aux_lags = self.n_regressors
         else:
-            aux_lags=self.n_lags
+            aux_lags = self.n_lags
         df_train, df_val = df_utils.split_df(
             df,
             n_lags=aux_lags,
@@ -752,15 +734,12 @@
                 df_train (pd.DataFrame):  training data
                 df_val (pd.DataFrame): validation data
         """
-<<<<<<< HEAD
-        if self.n_regressors>self.n_lags:
-            aux_lags=self.n_regressors
-        else:
-            aux_lags=self.n_lags
-=======
         if isinstance(df, list):
             log.error("Crossvalidation not implemented for global modelling")
->>>>>>> 649905e3
+        if self.n_regressors > self.n_lags:
+            aux_lags = self.n_regressors
+        else:
+            aux_lags = self.n_lags
         df = df.copy(deep=True)
         df = df_utils.check_dataframe(df, check_y=False)
         df = self._handle_missing_data(df, freq=freq, predicting=False)
@@ -834,15 +813,12 @@
         Returns:
             metrics with training and potentially evaluation metrics
         """
-<<<<<<< HEAD
-        if self.n_regressors>self.n_lags:
-            aux_lags=self.n_regressors
+        if self.n_regressors > self.n_lags:
+            aux_lags = self.n_regressors
         else:
-            aux_lags=self.n_lags
-=======
+            aux_lags = self.n_lags
         # global modeling setting
         self.local_modeling = local_modeling
->>>>>>> 649905e3
         self.data_freq = freq
         if epochs is not None:
             default_epochs = self.config_train.epochs
@@ -854,17 +830,9 @@
         )
         df = self._handle_missing_data(df, freq=self.data_freq)
         if validate_each_epoch:
-<<<<<<< HEAD
-            df_train, df_val = df_utils.split_df(df, n_lags=aux_lags, n_forecasts=self.n_forecasts, valid_p=valid_p)
-=======
             df_train, df_val = df_utils.split_df(
-                df,
-                n_lags=self.n_lags,
-                n_forecasts=self.n_forecasts,
-                valid_p=valid_p,
-                local_modeling=self.local_modeling,
+                df, n_lags=aux_lags, n_forecasts=self.n_forecasts, valid_p=valid_p, local_modeling=self.local_modeling
             )
->>>>>>> 649905e3
             metrics_df = self._train(df_train, df_val, progress_bar=progress_bar, plot_live_loss=plot_live_loss)
         else:
             metrics_df = self._train(df, progress_bar=progress_bar, plot_live_loss=plot_live_loss)
@@ -892,10 +860,10 @@
 
     def single_make_future_dataframe(self, df, events_df, regressors_df, periods, n_historic_predictions):
         df = df.copy(deep=True)
-        if self.n_regressors>self.n_lags:
-            aux_lags=self.n_regressors
+        if self.n_regressors > self.n_lags:
+            aux_lags = self.n_regressors
         else:
-            aux_lags=self.n_lags
+            aux_lags = self.n_lags
         if events_df is not None:
             events_df = events_df.copy(deep=True).reset_index(drop=True)
         if regressors_df is not None:
@@ -1048,16 +1016,13 @@
         Returns:
             df_forecast (pandas DataFrame): columns 'ds', 'y', 'trend' and ['yhat<i>']
         """
-<<<<<<< HEAD
-        if self.n_regressors>self.n_lags:
-            aux_lags=self.n_regressors
+        if self.n_regressors > self.n_lags:
+            aux_lags = self.n_regressors
         else:
-            aux_lags=self.n_lags
+            aux_lags = self.n_lags
         # TODO: Implement data sanity checks?
         if self.fitted is False:
             log.warning("Model has not been fitted. Predictions will be random.")
-=======
->>>>>>> 649905e3
         dataset = self._create_dataset(df, predict_mode=True)
         loader = DataLoader(dataset, batch_size=min(1024, len(df)), shuffle=False, drop_last=False)
 
@@ -1131,7 +1096,7 @@
                 for i in range(self.n_forecasts):
                     forecast_lag = i + 1
                     forecast = components[comp][:, forecast_lag - 1]
-                    pad_before = aux_lags + forecast_lag - 1 ##!!!!!!!!!!!!
+                    pad_before = aux_lags + forecast_lag - 1  ##!!!!!!!!!!!!
                     pad_after = self.n_forecasts - forecast_lag
                     yhat = np.concatenate(([None] * pad_before, forecast, [None] * pad_after))
                     df_forecast["{}{}".format(comp, i + 1)] = yhat
@@ -1289,9 +1254,9 @@
         Returns:
             NeuralProphet object
         """
-        self.n_regressors=n_regressors
-        if self.n_regressors>0:
-            self.allow_nnet_covar=True 
+        self.n_regressors = n_regressors
+        if self.n_regressors > 0:
+            self.allow_nnet_covar = True
         if self.fitted:
             raise Exception("Covariates must be added prior to model fitting.")
         # if self.n_lags == 0:
