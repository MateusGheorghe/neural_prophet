--- conflicted
+++ resolved
@@ -940,11 +940,9 @@
         """
         # global modeling setting
         self.local_modeling = local_modeling
-<<<<<<< HEAD
         self.local_modeling_names = local_modeling_names
         self.data_freq = freq
-=======
->>>>>>> 50c3c760
+
         if epochs is not None:
             default_epochs = self.config_train.epochs
             self.config_train.epochs = epochs
