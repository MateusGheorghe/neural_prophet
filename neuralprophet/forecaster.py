import time
from collections import OrderedDict
import numpy as np
import pandas as pd

import torch
from torch.utils.data import DataLoader
import logging
from tqdm import tqdm

from neuralprophet import configure
from neuralprophet import time_net
from neuralprophet import time_dataset
from neuralprophet import df_utils
from neuralprophet import utils
from neuralprophet.plot_forecast import plot, plot_components
from neuralprophet.plot_model_parameters import plot_parameters
from neuralprophet import metrics

log = logging.getLogger("NP.forecaster")


METRICS = {
    "mae": metrics.MAE,
    "mse": metrics.MSE,
    "rmse": metrics.RMSE,
}


class NeuralProphet:
    """NeuralProphet forecaster.

    A simple yet powerful forecaster that models:
    Trend, seasonality, events, holidays, auto-regression, lagged covariates, and future-known regressors.
    Can be regualrized and configured to model nonlinear relationships.
    """

    def __init__(
        self,
        growth="linear",
        changepoints=None,
        n_changepoints=10,
        changepoints_range=0.9,
        trend_reg=0,
        trend_reg_threshold=False,
        yearly_seasonality="auto",
        weekly_seasonality="auto",
        daily_seasonality="auto",
        seasonality_mode="additive",
        seasonality_reg=0,
        n_forecasts=1,
        n_lags=0,
        num_hidden_layers=0,
        d_hidden=None,
        ar_sparsity=None,
        learning_rate=None,
        epochs=None,
        batch_size=None,
        loss_func="Huber",
        optimizer="AdamW",
        train_speed=None,
        normalize="auto",
        impute_missing=True,
        collect_metrics=True,
    ):
        """
        Args:
            ## Trend Config
            growth (str): ['off', 'linear'] to specify
                no trend or a linear trend.
                Note: 'discontinuous' setting is actually not a trend per se. only use if you know what you do.
            changepoints list: Dates at which to include potential changepoints.
                If not specified, potential changepoints are selected automatically.
                data format: list of str, list of np.datetimes, np.array of np.datetimes (not np.array of np.str)
            n_changepoints (int): Number of potential changepoints to include.
                Changepoints are selected uniformly from the first `changepoint_range` proportion of the history.
                Not used if input `changepoints` is supplied. If `changepoints` is not supplied.
            changepoints_range (float): Proportion of history in which trend changepoints will
                be estimated. Defaults to 0.8 for the first 80%. Not used if `changepoints` is specified.
            trend_reg (float): Parameter modulating the flexibility of the automatic changepoint selection.
                Large values (~1-100) will limit the variability of changepoints.
                Small values (~0.001-1.0) will allow changepoints to change faster.
                default: 0 will fully fit a trend to each segment.
            trend_reg_threshold (bool, float): Allowance for trend to change without regularization.
                True: Automatically set to a value that leads to a smooth trend.
                False: All changes in changepoints are regularized

            ## Seasonality Config
            yearly_seasonality (bool, int): Fit yearly seasonality.
                Can be 'auto', True, False, or a number of Fourier/linear terms to generate.
            weekly_seasonality (bool, int): Fit monthly seasonality.
                Can be 'auto', True, False, or a number of Fourier/linear terms to generate.
            daily_seasonality (bool, int): Fit daily seasonality.
                Can be 'auto', True, False, or a number of Fourier/linear terms to generate.
            seasonality_mode (str): 'additive' (default) or 'multiplicative'.
            seasonality_reg (float): Parameter modulating the strength of the seasonality model.
                Smaller values (~0.1-1) allow the model to fit larger seasonal fluctuations,
                larger values (~1-100) dampen the seasonality.
                default: None, no regularization

            ## AR Config
            # n_lags (int): Previous time series steps to include in auto-regression. Aka AR-order
            n_ar (int): Previous time series steps to include in auto-regression. Aka AR-order
            ar_sparsity (float): [0-1], how much sparsity to enduce in the AR-coefficients.
                Should be around (# nonzero components) / (AR order), eg. 3/100 = 0.03

            ## Model Config
            n_forecasts (int): Number of steps ahead of prediction time step to forecast.
            num_hidden_layers (int): number of hidden layer to include in AR-Net. defaults to 0.
            d_hidden (int): dimension of hidden layers of the AR-Net. Ignored if num_hidden_layers == 0.

            ## Train Config
            learning_rate (float): Maximum learning rate setting for 1cycle policy scheduler.
                default: None: Automatically sets the learning_rate based on a learning rate range test.
                For manual values, try values ~0.001-10.
            epochs (int): Number of epochs (complete iterations over dataset) to train model.
                default: None: Automatically sets the number of epochs based on dataset size.
                    For best results also leave batch_size to None.
                For manual values, try ~5-500.
            batch_size (int): Number of samples per mini-batch.
                default: None: Automatically sets the batch_size based on dataset size.
                    For best results also leave epochs to None.
                For manual values, try ~1-512.
            loss_func (str, torch.nn.modules.loss._Loss, 'typing.Callable'):
                Type of loss to use: str ['Huber', 'MSE', 'MAE'],
                or torch loss or callable for custom loss, eg. asymmetric Huber loss
            train_speed (int, float) a quick setting to speed up or slow down model fitting [-3, -2, -1, 0, 1, 2, 3]
                potentially useful when under-, over-fitting, or simply in a hurry.
                applies epochs *= 2**-train_speed, batch_size *= 2**train_speed, learning_rate *= 2**train_speed,
                default None: equivalent to 0.
            collect_metrics (list, bool): the names of metrics to compute. Valid: ['mae', 'rmse', 'mse']
                True (default): ['mae', 'rmse']
                False: No metrics

            ## Data config
            normalize (str): Type of normalization to apply to the time series.
                options: [ 'off', 'minmax, 'standardize', 'soft', 'soft1']
                default: 'soft', unless the time series is binary, in which case 'minmax' is applied.
                    'off' bypasses data normalization
                    'minmax' scales the minimum value to 0.0 and the maximum value to 1.0
                    'standardize' zero-centers and divides by the standard deviation
                    'soft' scales the minimum value to 0.0 and the 95th quantile to 1.0
                    'soft1' scales the minimum value to 0.1 and the 90th quantile to 0.9
            impute_missing (bool): whether to automatically impute missing dates/values
                imputation follows a linear method up to 10 missing values, more are filled with trend.

        """
        kwargs = locals()

        # General
        self.name = "NeuralProphet"
        self.n_forecasts = n_forecasts

        # Data Preprocessing
        self.normalize = normalize
        self.impute_missing = impute_missing
        self.impute_limit_linear = 5
        self.impute_rolling = 20

        # Training
        self.config_train = configure.from_kwargs(configure.Train, kwargs)

        if collect_metrics is None:
            collect_metrics = []
        elif collect_metrics is True:
            collect_metrics = ["mae", "rmse"]
        elif isinstance(collect_metrics, str):
            if not collect_metrics.lower() in METRICS.keys():
                raise ValueError("Received unsupported argument for collect_metrics.")
            collect_metrics = [collect_metrics]
        elif isinstance(collect_metrics, list):
            if not all([m.lower() in METRICS.keys() for m in collect_metrics]):
                raise ValueError("Received unsupported argument for collect_metrics.")
        elif collect_metrics is not False:
            raise ValueError("Received unsupported argument for collect_metrics.")

        self.metrics = None
        if isinstance(collect_metrics, list):
            self.metrics = metrics.MetricsCollection(
                metrics=[metrics.LossMetric(self.config_train.loss_func)]
                + [METRICS[m.lower()]() for m in collect_metrics],
                value_metrics=[metrics.ValueMetric("RegLoss")],
            )

        # AR
        self.config_ar = configure.from_kwargs(configure.AR, kwargs)
        self.n_lags = self.config_ar.n_lags

        # Model
        self.config_model = configure.from_kwargs(configure.Model, kwargs)

        # Trend
        self.config_trend = configure.from_kwargs(configure.Trend, kwargs)

        # Seasonality
        self.season_config = configure.AllSeason(
            mode=seasonality_mode,
            reg_lambda=seasonality_reg,
            yearly_arg=yearly_seasonality,
            weekly_arg=weekly_seasonality,
            daily_arg=daily_seasonality,
        )
        self.config_train.reg_lambda_season = self.season_config.reg_lambda

        # Events
        self.events_config = None
        self.country_holidays_config = None

        # Extra Regressors
        self.config_covar = None
        self.n_regressors = 0
        self.regressors_config = None
        self.allow_nnet_covar = False

        # set during fit()
        self.data_freq = None

        # Set during _train()
        self.fitted = False
        self.data_params = None
        self.optimizer = None
        self.scheduler = None
        self.model = None

        # set during prediction
        self.future_periods = None
        # later set by user (optional)
        self.highlight_forecast_step_n = None
        self.true_ar_weights = None

    def _init_model(self):
        """Build Pytorch model with configured hyperparamters.

        Returns:
            TimeNet model
        """
        self.model = time_net.TimeNet(
            config_trend=self.config_trend,
            config_season=self.season_config,
            config_covar=self.config_covar,
            config_regressors=self.regressors_config,
            config_events=self.events_config,
            config_holidays=self.country_holidays_config,
            n_forecasts=self.n_forecasts,
            n_lags=self.n_lags,
            n_regressors=self.n_regressors,
            allow_nnet_covar=self.allow_nnet_covar,
            num_hidden_layers=self.config_model.num_hidden_layers,
            d_hidden=self.config_model.d_hidden,
        )
        log.debug(self.model)
        return self.model

    def _create_dataset(self, df, predict_mode):
        """Construct dataset from dataframe.

        (Configured Hyperparameters can be overridden by explicitly supplying them.
        Useful to predict a single model component.)

        Args:
            df (pd.DataFrame): containing original and normalized columns 'ds', 'y', 't', 'y_scaled'
            predict_mode (bool): False includes target values.
                True does not include targets but includes entire dataset as input
        Returns:
            TimeDataset
        """
        df_list = df_utils.create_df_list(df)
        df_time_dataset = list()
        for df in df_list:
            df_time_dataset.append(
                time_dataset.TimeDataset(
                    df,
                    season_config=self.season_config,
                    events_config=self.events_config,
                    country_holidays_config=self.country_holidays_config,
                    n_lags=self.n_lags,
                    n_forecasts=self.n_forecasts,
                    predict_mode=predict_mode,
                    covar_config=self.config_covar,
                    n_regressors=self.n_regressors,
                    allow_nnet_covar=self.allow_nnet_covar,
                    regressors_config=self.regressors_config,
                )
            )
        df_time_dataset = time_dataset.GlobalTimeDataset(df_time_dataset)
        return df_time_dataset

    def _handle_missing_data(self, df, freq, predicting):
        """Checks, auto-imputes and normalizes new data

        Args:
            df (pd.DataFrame): raw data with columns 'ds' and 'y'
            freq (str): data frequency
            predicting (bool): when no lags, allow NA values in 'y' of forecast series or 'y' to miss completely

        Returns:
            pre-processed df
        """
        if self.n_lags == 0 and not self.allow_nnet_covar and not predicting:
            # we can drop rows with NA in y
            sum_na = sum(df["y"].isna())
            if sum_na > 0:
                df = df[df["y"].notna()]
                log.info("dropped {} NAN row in 'y'".format(sum_na))

        # add missing dates for autoregression modelling
        if self.n_lags > 0 or self.allow_nnet_covar:
            df, missing_dates = df_utils.add_missing_dates_nan(df, freq=freq)
            if missing_dates > 0:
                if self.impute_missing:
                    log.info("{} missing dates added.".format(missing_dates))
                else:
                    raise ValueError(
                        "{} missing dates found. Please preprocess data manually or set impute_missing to True.".format(
                            missing_dates
                        )
                    )

        if self.regressors_config is not None:
            # if future regressors, check that they are not nan at end, else drop
            # we ignore missing events, as those will be filled in with zeros.
            reg_nan_at_end = 0
            for col in self.regressors_config.keys():
                col_nan_at_end = 0
                while len(df) > col_nan_at_end and df[col].isnull().iloc[-(1 + col_nan_at_end)]:
                    col_nan_at_end += 1
                reg_nan_at_end = max(reg_nan_at_end, col_nan_at_end)
            if reg_nan_at_end > 0:
                # drop rows at end due to missing future regressors
                df = df[:-reg_nan_at_end]
                log.info("Dropped {} rows at end due to missing future regressor values.".format(reg_nan_at_end))

        df_end_to_append = None
        nan_at_end = 0
        while len(df) > nan_at_end and df["y"].isnull().iloc[-(1 + nan_at_end)]:
            nan_at_end += 1
        if nan_at_end > 0:
            if predicting:
                # allow nans at end - will re-add at end
                if self.n_forecasts > 1 and self.n_forecasts < nan_at_end:
                    # check that not more than n_forecasts nans, else drop surplus
                    df = df[: -(nan_at_end - self.n_forecasts)]
                    # correct new length:
                    nan_at_end = self.n_forecasts
                    log.info(
                        "Detected y to have more NaN values than n_forecast can predict. "
                        "Dropped {} rows at end.".format(nan_at_end - self.n_forecasts)
                    )
                df_end_to_append = df[-nan_at_end:]
                df = df[:-nan_at_end]
            else:
                # training - drop nans at end
                df = df[:-nan_at_end]
                log.info(
                    "Dropped {} consecutive nans at end. "
                    "Training data can only be imputed up to last observation.".format(nan_at_end)
                )

        # impute missing values
        data_columns = []
        if self.n_lags > 0 or self.allow_nnet_covar:
            data_columns.append("y")
        if self.config_covar is not None:
            data_columns.extend(self.config_covar.keys())
        if self.regressors_config is not None:
            data_columns.extend(self.regressors_config.keys())
        if self.events_config is not None:
            data_columns.extend(self.events_config.keys())
        for column in data_columns:
            sum_na = sum(df[column].isnull())
            if sum_na > 0:
                if self.impute_missing:
                    # use 0 substitution for holidays and events missing values
                    if self.events_config is not None and column in self.events_config.keys():
                        df[column].fillna(0, inplace=True)
                        remaining_na = 0
                    else:
                        df.loc[:, column], remaining_na = df_utils.fill_linear_then_rolling_avg(
                            df[column],
                            limit_linear=self.impute_limit_linear,
                            rolling=self.impute_rolling,
                        )
                    log.info("{} NaN values in column {} were auto-imputed.".format(sum_na - remaining_na, column))
                    if remaining_na > 0:
                        raise ValueError(
                            "More than {} consecutive missing values encountered in column {}. "
                            "{} NA remain. Please preprocess data manually.".format(
                                2 * self.impute_limit_linear + self.impute_rolling, column, remaining_na
                            )
                        )
                else:  # fail because set to not impute missing
                    raise ValueError(
                        "Missing values found. " "Please preprocess data manually or set impute_missing to True."
                    )
        if df_end_to_append is not None:
            df = df.append(df_end_to_append)
        return df

    def handle_missing_data(self, df, freq, predicting=False):
        """Checks, auto-imputes and normalizes new data

        Args:
            df (pd.DataFrame or list of pd.Dataframes): raw data with columns 'ds' and 'y'
            freq (str): data frequency
            predicting (bool): when no lags, allow NA values in 'y' of forecast series or 'y' to miss completely

        Returns:
            pre-processed df
        """
        df_list = df_utils.create_df_list(df)
        df_handled_missing_list = list()
        for df in df_list:
            df_handled_missing_list.append(self._handle_missing_data(df, freq, predicting))
        df = df_handled_missing_list
        return df[0] if len(df) == 1 else df

    def _check_dataframe(self, df, check_y=True, exogenous=True):
        if exogenous:
            df = df_utils.check_dataframe(
                df,
                check_y=check_y,
                covariates=self.config_covar,
                regressors=self.regressors_config,
                events=self.events_config,
            )
        else:
            df = df_utils.check_dataframe(df, check_y=check_y)
        return df

    def _validate_column_name(self, name, events=True, seasons=True, regressors=True, covariates=True):
        """Validates the name of a seasonality, event, or regressor.

        Args:
            name (str):
            events (bool):  check if name already used for event
            seasons (bool):  check if name already used for seasonality
            regressors (bool): check if name already used for regressor
        """
        reserved_names = [
            "trend",
            "additive_terms",
            "daily",
            "weekly",
            "yearly",
            "events",
            "holidays",
            "zeros",
            "extra_regressors_additive",
            "yhat",
            "extra_regressors_multiplicative",
            "multiplicative_terms",
        ]
        rn_l = [n + "_lower" for n in reserved_names]
        rn_u = [n + "_upper" for n in reserved_names]
        reserved_names.extend(rn_l)
        reserved_names.extend(rn_u)
        reserved_names.extend(["ds", "y", "cap", "floor", "y_scaled", "cap_scaled"])
        if name in reserved_names:
            raise ValueError("Name {name!r} is reserved.".format(name=name))
        if events and self.events_config is not None:
            if name in self.events_config.keys():
                raise ValueError("Name {name!r} already used for an event.".format(name=name))
        if events and self.country_holidays_config is not None:
            if name in self.country_holidays_config.holiday_names:
                raise ValueError(
                    "Name {name!r} is a holiday name in {country_holidays}.".format(
                        name=name, country_holidays=self.country_holidays_config.country
                    )
                )
        if seasons and self.season_config is not None:
            if name in self.season_config.periods:
                raise ValueError("Name {name!r} already used for a seasonality.".format(name=name))
        if covariates and self.config_covar is not None:
            if name in self.config_covar:
                raise ValueError("Name {name!r} already used for an added covariate.".format(name=name))
        if regressors and self.regressors_config is not None:
            if name in self.regressors_config.keys():
                raise ValueError("Name {name!r} already used for an added regressor.".format(name=name))

    def _init_train_loader(self, df):
        """Executes data preparation steps and initiates training procedure.

        Args:
            df (pd.DataFrame): containing column 'ds', 'y' with training data

        Returns:
            torch DataLoader
        """
        if not self.fitted:
            self.data_params = df_utils.init_data_params(
                df,
                normalize=self.normalize,
                covariates_config=self.config_covar,
                regressor_config=self.regressors_config,
                events_config=self.events_config,
                local_modeling=self.local_modeling,
            )
        df = df_utils.normalize(df, self.data_params, local_modeling=self.local_modeling)
        if not self.fitted:  # for now
            if self.config_trend.changepoints is not None:
                self.config_trend.changepoints = df_utils.normalize(
                    pd.DataFrame({"ds": pd.Series(self.config_trend.changepoints)}),
                    self.data_params,
                    local_modeling=self.local_modeling,
                )["t"].values
            self.season_config = utils.set_auto_seasonalities(df, season_config=self.season_config)
            if self.country_holidays_config is not None:
                self.country_holidays_config.init_holidays(df)
        self.config_train.set_auto_batch_epoch(n_data=sum([len(x) for x in df]) if isinstance(df, list) else len(df))
        self.config_train.apply_train_speed(batch=True, epoch=True)  # Might be removed from if
        dataset = self._create_dataset(df, predict_mode=False)  # needs to be called after set_auto_seasonalities

        loader = DataLoader(dataset, batch_size=self.config_train.batch_size, shuffle=True)
        if not self.fitted:
            self.model = self._init_model()  # needs to be called after set_auto_seasonalities
        if self.config_train.learning_rate is None:
            self.config_train.learning_rate = self.config_train.find_learning_rate(self.model, dataset)
            log.info("lr-range-test selected learning rate: {:.2E}".format(self.config_train.learning_rate))
        self.config_train.apply_train_speed(lr=True)
        self.optimizer = self.config_train.get_optimizer(self.model.parameters())
        self.scheduler = self.config_train.get_scheduler(self.optimizer, steps_per_epoch=len(loader))
        return loader

    def _init_val_loader(self, df):
        """Executes data preparation steps and initiates evaluation procedure.

        Args:
            df (pd.DataFrame): containing column 'ds', 'y' with validation data

        Returns:
            torch DataLoader
        """
        df = df_utils.normalize(df, self.data_params, local_modeling=self.local_modeling)
        dataset = self._create_dataset(df, predict_mode=False)
        loader = DataLoader(dataset, batch_size=min(1024, len(dataset)), shuffle=False, drop_last=False)
        return loader

    def _train_epoch(self, e, loader):
        """Make one complete iteration over all samples in dataloader and update model after each batch.

        Args:
            e (int): current epoch number
            loader (torch DataLoader): Training Dataloader
        """
        self.model.train()
        for i, (inputs, targets) in enumerate(loader):
            # print(inputs['covariates'])
            # Run forward calculation
            predicted = self.model.forward(inputs)
            # Compute loss.
            loss = self.config_train.loss_func(predicted, targets)
            # Regularize.
            loss, reg_loss = self._add_batch_regualarizations(loss, e, i / float(len(loader)))
            self.optimizer.zero_grad()
            loss.backward()
            self.optimizer.step()
            self.scheduler.step()
            if self.metrics is not None:
                self.metrics.update(
                    predicted=predicted.detach(), target=targets.detach(), values={"Loss": loss, "RegLoss": reg_loss}
                )
        if self.metrics is not None:
            return self.metrics.compute(save=True)
        else:
            return None

    def _add_batch_regualarizations(self, loss, e, iter_progress):
        """Add regulatization terms to loss, if applicable

        Args:
            loss (torch Tensor, scalar): current batch loss
            e (int): current epoch number
            iter_progress (float): this epoch's progress of iterating over dataset [0, 1]

        Returns:
            loss, reg_loss
        """
        delay_weight = self.config_train.get_reg_delay_weight(e, iter_progress)

        reg_loss = torch.zeros(1, dtype=torch.float, requires_grad=False)
        if delay_weight > 0:
            # Add regularization of AR weights - sparsify

            if (self.model.n_lags > 0 or self.allow_nnet_covar) and self.config_ar.reg_lambda is not None:
                reg_ar = self.config_ar.regularize(self.model.ar_weights)
                reg_ar = torch.sum(reg_ar).squeeze() / self.n_forecasts
                reg_loss += self.config_ar.reg_lambda * reg_ar

            # Regularize trend to be smoother/sparse
            l_trend = self.config_trend.trend_reg
            if self.config_trend.n_changepoints > 0 and l_trend is not None and l_trend > 0:
                reg_trend = utils.reg_func_trend(
                    weights=self.model.get_trend_deltas,
                    threshold=self.config_train.trend_reg_threshold,
                )
                reg_loss += l_trend * reg_trend

            # Regularize seasonality: sparsify fourier term coefficients
            l_season = self.config_train.reg_lambda_season
            if self.model.season_dims is not None and l_season is not None and l_season > 0:
                for name in self.model.season_params.keys():
                    reg_season = utils.reg_func_season(self.model.season_params[name])
                    reg_loss += l_season * reg_season

            # Regularize events: sparsify events features coefficients
            if self.events_config is not None or self.country_holidays_config is not None:
                reg_events_loss = utils.reg_func_events(self.events_config, self.country_holidays_config, self.model)
                reg_loss += reg_events_loss

            # Regularize regressors: sparsify regressor features coefficients
            if self.regressors_config is not None:
                reg_regressor_loss = utils.reg_func_regressors(self.regressors_config, self.model)
                reg_loss += reg_regressor_loss

        reg_loss = delay_weight * reg_loss
        loss = loss + reg_loss
        return loss, reg_loss

    def _evaluate_epoch(self, loader, val_metrics):
        """Evaluates model performance.

        Args:
            loader (torch DataLoader):  instantiated Validation Dataloader (with TimeDataset)
            val_metrics (MetricsCollection): validation metrics to be computed.
        Returns:
            dict with evaluation metrics
        """
        with torch.no_grad():
            self.model.eval()
            for inputs, targets in loader:
                predicted = self.model.forward(inputs)
                val_metrics.update(predicted=predicted.detach(), target=targets.detach())
            val_metrics = val_metrics.compute(save=True)
        return val_metrics

    def _train(self, df, df_val=None, progress_bar=True, plot_live_loss=False, progress_print=True):
        """Execute model training procedure for a configured number of epochs.

        Args:
            df (pd.DataFrame): containing column 'ds', 'y' with training data
            df_val (pd.DataFrame): containing column 'ds', 'y' with validation data
            progress_bar (bool): display updating progress bar
            plot_live_loss (bool): plot live training loss,
                requires [live] install or livelossplot package installed.
        Returns:
            df with metrics
        """
        if self.metrics is None:
            log.info("No progress prints or plots possible because metrics are deactivated.")
            if df_val is not None:
                log.warning("ignoring supplied df_val as no metrics are specified.")
            return self._train_minimal(df=df, progress_bar=progress_bar)

<<<<<<< HEAD
        if plot_live_loss:
            try:
                from livelossplot import PlotLosses
            except:
                plot_live_loss = False
                log.warning(
                    "To plot live loss, please install neuralprophet[live]."
                    "Using pip: 'pip install neuralprophet[live]'"
                    "Or install the missing package manually: 'pip install livelossplot'",
                    exc_info=True,
                )
        if self.n_lags == 0 and self.n_regressors == 0 and self.n_forecasts > 1:
            self.n_forecasts = 1
            log.warning(
                "Changing n_forecasts to 1. Without lags, the forecast can be "
                "computed for any future time, independent of lagged values. "
            )

=======
        # set up data loader
>>>>>>> d3c7e4f1
        loader = self._init_train_loader(df)

        # set up Metrics
        if self.highlight_forecast_step_n is not None:
            self.metrics.add_specific_target(target_pos=self.highlight_forecast_step_n - 1)
        if not self.normalize == "off":
            self.metrics.set_shift_scale((self.data_params["y"].shift, self.data_params["y"].scale))
        val = df_val is not None
        if val:
            val_loader = self._init_val_loader(df_val)
            val_metrics = metrics.MetricsCollection([m.new() for m in self.metrics.batch_metrics])

        # set up printing and plotting
        if progress_bar:
            training_loop = tqdm(
                range(self.config_train.epochs),
                total=self.config_train.epochs,
                leave=log.getEffectiveLevel() <= 20,
            )
        else:
            training_loop = range(self.config_train.epochs)

        if plot_live_loss:
            try:
                from livelossplot import PlotLosses

                num_plots = 1
                live_out = ["MatplotlibPlot"]
                if not progress_bar:
                    live_out.append("ExtremaPrinter")
                live_loss = PlotLosses(outputs=live_out)
            except:
                plot_live_loss = False
                log.warning(
                    "To plot live loss, please install neuralprophet[live]."
                    "Using pip: 'pip install neuralprophet[live]'"
                    "Or install the missing package manually: 'pip install livelossplot'",
                    exc_info=True,
                )
        start = time.time()
        # run training loop
        for e in training_loop:
            metrics_live = OrderedDict()
            self.metrics.reset()
            if val:
                val_metrics.reset()
            # run epoch
            epoch_metrics = self._train_epoch(e, loader)
            # collect metrics
            if val:
                val_epoch_metrics = self._evaluate_epoch(val_loader, val_metrics)
                print_val_epoch_metrics = {k + "_val": v for k, v in val_epoch_metrics.items()}
            else:
                val_epoch_metrics = None
                print_val_epoch_metrics = OrderedDict()
            # print metrics
            if progress_bar:
                training_loop.set_description(f"Epoch[{(e+1)}/{self.config_train.epochs}]")
                training_loop.set_postfix(ordered_dict=epoch_metrics, **print_val_epoch_metrics)
            elif progress_print:
                metrics_string = utils.print_epoch_metrics(epoch_metrics, e=e, val_metrics=val_epoch_metrics)
                if e == 0:
                    log.info(metrics_string.splitlines()[0])
                    log.info(metrics_string.splitlines()[1])
                else:
                    log.info(metrics_string.splitlines()[1])
            # plot metrics
            if plot_live_loss:
                for i in range(num_plots):
                    metrics_live["log-{}".format(list(epoch_metrics)[i])] = np.log(
                        epoch_metrics[list(epoch_metrics)[i]]
                    )
                    if val:
                        metrics_live["val_log-{}".format(list(val_epoch_metrics)[i])] = np.log(
                            val_epoch_metrics[list(val_epoch_metrics)[i]]
                        )
                live_loss.update(metrics_live)
                if e % (1 + self.config_train.epochs // 20) == 0 or e + 1 == self.config_train.epochs:
                    live_loss.send()

        # return metrics as df
        log.debug("Train Time: {:8.3f}".format(time.time() - start))
        log.debug("Total Batches: {}".format(self.metrics.total_updates))
        metrics_df = self.metrics.get_stored_as_df()
        if val:
            metrics_df_val = val_metrics.get_stored_as_df()
            for col in metrics_df_val.columns:
                metrics_df["{}_val".format(col)] = metrics_df_val[col]
        return metrics_df

    def _train_minimal(self, df, progress_bar=False):
        """Execute minimal model training procedure for a configured number of epochs.

        Args:
            df (pd.DataFrame): containing column 'ds', 'y' with training data
        Returns:
            None
        """
        loader = self._init_train_loader(df)
        if progress_bar:
            training_loop = tqdm(
                range(self.config_train.epochs),
                total=self.config_train.epochs,
                leave=log.getEffectiveLevel() <= 20,
            )
        else:
            training_loop = range(self.config_train.epochs)
        for e in training_loop:
            if progress_bar:
                training_loop.set_description(f"Epoch[{(e+1)}/{self.config_train.epochs}]")
            _ = self._train_epoch(e, loader)
        return None

    def _eval_true_ar(self):
        assert self.n_lags > 0 or self.allow_nnet_covar
        if self.highlight_forecast_step_n is None:
            if self.n_lags > 1:
                raise ValueError("Please define forecast_lag for sTPE computation")
            forecast_pos = 1
        else:
            forecast_pos = self.highlight_forecast_step_n
        weights = self.model.ar_weights.detach().numpy()
        weights = weights[forecast_pos - 1, :][::-1]
        sTPE = utils.symmetric_total_percentage_error(self.true_ar_weights, weights)
        log.info("AR parameters: ", self.true_ar_weights, "\n", "Model weights: ", weights)
        return sTPE

    def _evaluate(self, loader):
        """Evaluates model performance.

        Args:
            loader (torch DataLoader):  instantiated Validation Dataloader (with TimeDataset)
        Returns:
            df with evaluation metrics
        """
        val_metrics = metrics.MetricsCollection([m.new() for m in self.metrics.batch_metrics])
        if self.highlight_forecast_step_n is not None:
            val_metrics.add_specific_target(target_pos=self.highlight_forecast_step_n - 1)
        ## Run
        val_metrics_dict = self._evaluate_epoch(loader, val_metrics)

        if self.true_ar_weights is not None:
            val_metrics_dict["sTPE"] = self._eval_true_ar()
        log.info("Validation metrics: {}".format(utils.print_epoch_metrics(val_metrics_dict)))
        val_metrics_df = val_metrics.get_stored_as_df()
        return val_metrics_df

    def split_df(self, df, freq, valid_p=0.2, local_modeling=False):
        """Splits timeseries df into train and validation sets.

        Prevents overbleed of targets. Overbleed of inputs can be configured.
        Also performs basic data checks and fills in missing data.

        Args:
            df (pd.DataFrame): data
            freq (str):Data step sizes. Frequency of data recording,
                Any valid frequency for pd.date_range, such as '5min', 'D' or 'MS'
            valid_p (float): fraction of data to use for holdout validation set
                Targets will still never be shared.

        Returns:
            df_train (pd.DataFrame):  training data
            df_val (pd.DataFrame): validation data
        """
        df = df.copy(deep=True)
<<<<<<< HEAD
        df = df_utils.check_dataframe(df, check_y=False)
        df = self._handle_missing_data(df, freq=freq, predicting=False)
        if self.n_regressors > self.n_lags:
            aux_lags = self.n_regressors
        else:
            aux_lags = self.n_lags
=======
        df = self._check_dataframe(df, check_y=False, exogenous=False)
        df = self.handle_missing_data(df, freq=freq, predicting=False)
>>>>>>> d3c7e4f1
        df_train, df_val = df_utils.split_df(
            df,
            n_lags=aux_lags,
            n_forecasts=self.n_forecasts,
            valid_p=valid_p,
            inputs_overbleed=True,
            local_modeling=local_modeling,
        )
        return df_train, df_val

    # ATTENTION should be a problem for global modelling - crossvalidation
    def crossvalidation_split_df(self, df, freq, k=5, fold_pct=0.1, fold_overlap_pct=0.5):
        """Splits timeseries data in k folds for crossvalidation.

        Args:
            df (pd.DataFrame): data
            freq (str):Data step sizes. Frequency of data recording,
                Any valid frequency for pd.date_range, such as '5min', 'D' or 'MS'
            k: number of CV folds
            fold_pct: percentage of overall samples to be in each fold
            fold_overlap_pct: percentage of overlap between the validation folds.

        Returns:
            list of k tuples [(df_train, df_val), ...] where:
                df_train (pd.DataFrame):  training data
                df_val (pd.DataFrame): validation data
        """
        if isinstance(df, list):
            log.error("Crossvalidation not implemented for global modelling")
        if self.n_regressors > self.n_lags:
            aux_lags = self.n_regressors
        else:
            aux_lags = self.n_lags
        df = df.copy(deep=True)
        df = self._check_dataframe(df, check_y=False, exogenous=False)
        df = self.handle_missing_data(df, freq=freq, predicting=False)
        folds = df_utils.crossvalidation_split_df(
            df,
            n_lags=aux_lags,
            n_forecasts=self.n_forecasts,
            k=k,
            fold_pct=fold_pct,
            fold_overlap_pct=fold_overlap_pct,
        )
        return folds

    def double_crossvalidation_split_df(self, df, freq, k=5, valid_pct=0.10, test_pct=0.10):
        """Splits timeseries data in two sets of k folds for crossvalidation on training and testing data.

        Args:
            df (pd.DataFrame): data
            freq (str):Data step sizes. Frequency of data recording,
                Any valid frequency for pd.date_range, such as '5min', 'D' or 'MS'
            k (int): number of CV folds
            valid_pct (float): percentage of overall samples to be in validation
            test_pct (float): percentage of overall samples to be in test

        Returns:
            tuple of folds_val, folds_test, where each are same as crossvalidation_split_df returns
        """
        if isinstance(df, list):
            log.error("Double crossvalidation not implemented for global modelling")
        df = df.copy(deep=True)
        df = self._check_dataframe(df, check_y=False, exogenous=False)
        df = self.handle_missing_data(df, freq=freq, predicting=False)
        folds_val, folds_test = df_utils.double_crossvalidation_split_df(
            df,
            n_lags=self.n_lags,
            n_forecasts=self.n_forecasts,
            k=k,
            valid_pct=valid_pct,
            test_pct=test_pct,
        )

        return folds_val, folds_test

    def fit(
        self,
        df,
        freq,
        validation_df=None,
        epochs=None,
        local_modeling=False,
        progress_bar=True,
        plot_live_loss=False,
        progress_print=True,
        minimal=False,
    ):
        """Train, and potentially evaluate model.

        Args:
            df (pd.DataFrame): containing column 'ds', 'y' with all data
            freq (str):Data step sizes. Frequency of data recording,
                Any valid frequency for pd.date_range, such as '5min', 'D' or 'MS'
            epochs (int): number of epochs to train.
                default: if not specified, uses self.epochs
            validation_df (pd.DataFrame): if provided, model with performance  will be evaluated
                after each training epoch over this data.
            local_modeling (bool): when set to true each episode from list of dataframes will be considered
                locally (i.e. seasonality, data_params, normalization) - not fully implemented yet.
                (only related to Global Modeling)
            progress_bar (bool): display updating progress bar (tqdm)
            plot_live_loss (bool): plot live training loss,
                requires [live] install or livelossplot package installed.
            progress_print (bool): if no progress_bar, whether to print out progress
            minimal (bool): whether to train without any printouts or metrics collection
        Returns:
            metrics with training and potentially evaluation metrics
        """
        if self.n_regressors > self.n_lags:
            aux_lags = self.n_regressors
        else:
            aux_lags = self.n_lags
        # global modeling setting
        self.local_modeling = local_modeling
        self.data_freq = freq
        if epochs is not None:
            default_epochs = self.config_train.epochs
            self.config_train.epochs = epochs
        if self.fitted is True:
            log.warning("Model has already been fitted. Re-fitting will produce different results.")
<<<<<<< HEAD
        df = df_utils.check_dataframe(
            df, check_y=True, covariates=self.config_covar, regressors=self.regressors_config, events=self.events_config
        )
        df = self._handle_missing_data(df, freq=self.data_freq)
        if validate_each_epoch:
            df_train, df_val = df_utils.split_df(
                df, n_lags=aux_lags, n_forecasts=self.n_forecasts, valid_p=valid_p, local_modeling=self.local_modeling
=======
        df = self._check_dataframe(df, check_y=True, exogenous=True)
        df = self.handle_missing_data(df, freq=self.data_freq)
        if validation_df is not None:
            if self.metrics is None or minimal:
                raise ValueError("Validation_df supplied but no metrics set or minimal training set.")
            validation_df = self._check_dataframe(validation_df, check_y=False, exogenous=False)
            validation_df = self.handle_missing_data(validation_df, freq=self.data_freq)
            metrics_df = self._train(
                df,
                validation_df,
                progress_bar=progress_bar,
                plot_live_loss=plot_live_loss,
                progress_print=progress_print,
>>>>>>> d3c7e4f1
            )
        else:
            if minimal:
                _ = self._train_minimal(df, progress_bar)
                metrics_df = None
            else:
                metrics_df = self._train(df, progress_bar=progress_bar, plot_live_loss=plot_live_loss)

        if epochs is not None:
            self.config_train.epochs = default_epochs
        self.fitted = True
        return metrics_df

    def test(self, df):
        """Evaluate model on holdout data.

        Args:
            df (pd.DataFrame): containing column 'ds', 'y' with holdout data
        Returns:
            df with evaluation metrics
        """
        if self.fitted is False:
            log.warning("Model has not been fitted. Test results will be random.")
        df = self._check_dataframe(df, check_y=True, exogenous=True)
        df = self.handle_missing_data(df, freq=self.data_freq)
        loader = self._init_val_loader(df)
        val_metrics_df = self._evaluate(loader)
        return val_metrics_df

    def _make_future_dataframe(self, df, events_df, regressors_df, periods, n_historic_predictions):
        if periods == 0 and n_historic_predictions is True:
            log.warning(
                "Not extending df into future as no periods specified." "You can call predict directly instead."
            )
        df = df.copy(deep=True)
<<<<<<< HEAD
        if self.n_regressors > self.n_lags:
            aux_lags = self.n_regressors
        else:
            aux_lags = self.n_lags
=======
        last_date = pd.to_datetime(df["ds"].copy(deep=True).dropna()).sort_values().max()
>>>>>>> d3c7e4f1
        if events_df is not None:
            events_df = events_df.copy(deep=True).reset_index(drop=True)
        if regressors_df is not None:
            regressors_df = regressors_df.copy(deep=True).reset_index(drop=True)
        n_lags = 0 if self.n_lags is None else self.n_lags
        if periods is None:
            periods = 1 if n_lags == 0 and not self.allow_nnet_covar else self.n_forecasts
            # print('periods '+str(periods))
            # print('forecasts '+str(self.n_forecasts))
            # print('n_lags '+str(n_lags))
        else:
            assert periods >= 0

        if isinstance(n_historic_predictions, bool):
            if n_historic_predictions:
                n_historic_predictions = len(df) - aux_lags
            else:
                n_historic_predictions = 0
        elif not isinstance(n_historic_predictions, int):
            log.error("non-integer value for n_historic_predictions set to zero.")
            n_historic_predictions = 0

        if periods == 0 and n_historic_predictions == 0:
            raise ValueError("Set either history or future to contain more than zero values.")

        # check for external regressors known in future
        if self.regressors_config is not None and periods > 0:
            if regressors_df is None:
                raise ValueError("Future values of all user specified regressors not provided")
            else:
                for regressor in self.regressors_config.keys():
                    if regressor not in regressors_df.columns:
                        raise ValueError("Future values of user specified regressor {} not provided".format(regressor))

        if len(df) < n_lags:
            raise ValueError("Insufficient data for a prediction")
        elif len(df) < aux_lags + n_historic_predictions:
            log.warning(
                "Insufficient data for {} historic forecasts, reduced to {}.".format(
                    n_historic_predictions, len(df) - aux_lags
                )
            )
            n_historic_predictions = len(df) - aux_lags
        if (n_historic_predictions + aux_lags) == 0:
            df = pd.DataFrame(columns=df.columns)
        else:
            df = df[-(aux_lags + n_historic_predictions) :]

        if len(df) > 0:
            if len(df.columns) == 1 and "ds" in df:
                assert n_lags == 0
                df = self._check_dataframe(df, check_y=False, exogenous=False)
            else:
                df = self._check_dataframe(df, check_y=n_lags > 0, exogenous=True)

        # future data
        # check for external events known in future
        if self.events_config is not None and periods > 0 and events_df is None:
            log.warning(
                "Future values not supplied for user specified events. "
                "All events being treated as not occurring in future"
            )

        if n_lags > 0 or self.allow_nnet_covar:
            if periods > 0 and periods != self.n_forecasts:
                periods = self.n_forecasts
                log.warning(
                    "Number of forecast steps is defined by n_forecasts. " "Adjusted to {}.".format(self.n_forecasts)
                )

        if periods > 0:
            future_df = df_utils.make_future_df(
                df_columns=df.columns,
                last_date=last_date,
                periods=periods,
                freq=self.data_freq,
                events_config=self.events_config,
                events_df=events_df,
                regressor_config=self.regressors_config,
                regressors_df=regressors_df,
            )
            if len(df) > 0:
                df = df.append(future_df)
            else:
                df = future_df
        df.reset_index(drop=True, inplace=True)
        return df

    def _get_maybe_extend_periods(self, df):
        n_lags = 0 if self.n_lags is None else self.n_lags
        periods_add = 0
        nan_at_end = 0
        while len(df) > nan_at_end and df["y"].isnull().iloc[-(1 + nan_at_end)]:
            nan_at_end += 1
        if n_lags > 0:
            if self.regressors_config is None:
                # if dataframe has already been extended into future,
                # don't extend beyond n_forecasts.
                periods_add = max(0, self.n_forecasts - nan_at_end)
            else:
                # can not extend as we lack future regressor values.
                periods_add = 0
        return periods_add

    def _maybe_extend_df(self, df):
        # to get all forecasteable values with df given, maybe extend into future:
        periods_add = self._get_maybe_extend_periods(df)
        if periods_add > 0:
            # This does not include future regressors or events.
            # periods should be 0 if those are configured.
            last_date = pd.to_datetime(df["ds"].copy(deep=True)).sort_values().max()
            future_df = df_utils.make_future_df(
                df_columns=df.columns,
                last_date=last_date,
                periods=periods_add,
                freq=self.data_freq,
            )
            df = df.append(future_df)
            df.reset_index(drop=True, inplace=True)
        return df, periods_add

    def _prepare_dataframe_to_predict(self, df):
        df = df.copy(deep=True)
        # check if received pre-processed df
        if "y_scaled" in df.columns or "t" in df.columns:
            raise ValueError(
                "DataFrame has already been normalized. " "Please provide raw dataframe or future dataframe."
            )

        # Checks
        n_lags = 0 if self.n_lags is None else self.n_lags
        if len(df) == 0 or len(df) < n_lags:
            raise ValueError("Insufficient data to make predictions.")

        if len(df.columns) == 1 and "ds" in df:
            if n_lags != 0:
                raise ValueError("only datestamps provided but y values needed for auto-regression.")
            df = self._check_dataframe(df, check_y=False, exogenous=False)
        else:
            df = self._check_dataframe(df, check_y=n_lags > 0, exogenous=False)
            # fill in missing nans except for nans at end
            df = self.handle_missing_data(df, freq=self.data_freq, predicting=True)
        # normalize
        df = df_utils.normalize(df, self.data_params, local_modeling=self.local_modeling)
        df.reset_index(drop=True, inplace=True)
        return df

    def make_future_dataframe(self, df, events_df=None, regressors_df=None, periods=None, n_historic_predictions=False):
        df_list = df_utils.create_df_list(df)
        df_future_dataframe = list()
        df_list_events = (
            events_df.copy() if isinstance(events_df, list) else df_utils.make_list_dataframes(events_df, len(df_list))
        )
        df_list_regressors = (
            regressors_df.copy()
            if isinstance(regressors_df, list)
            else df_utils.make_list_dataframes(regressors_df, len(df_list))
        )
        for (df, events_df, regressors_df) in zip(df_list, df_list_events, df_list_regressors):
            df_future_dataframe.append(
                self._make_future_dataframe(df, events_df, regressors_df, periods, n_historic_predictions)
            )
        df = df_future_dataframe
        return df[0] if len(df) == 1 else df

    def create_df_with_events(self, df, events_df):
        """
        Create a concatenated dataframe with the time series data along with the events data expanded.

        Args:
            df (pd.DataFrame): containing column 'ds' and 'y'
            events_df (pd.DataFrame): containing column 'ds' and 'event'
        Returns:
            pd.DataFrame with columns 'y', 'ds' and other user specified events

        """
        if self.events_config is None:
            raise Exception(
                "The events configs should be added to the NeuralProphet object (add_events fn)"
                "before creating the data with events features"
            )
        else:
            for name in events_df["event"].unique():
                assert name in self.events_config
            df = self._check_dataframe(df, check_y=True, exogenous=False)
            df_out = df_utils.convert_events_to_features(
                df.copy(deep=True),
                events_config=self.events_config,
                events_df=events_df.copy(deep=True),
            )

        return df_out.reset_index(drop=True)

    def _predict_raw(self, df, include_components=False):
        """Runs the model to make predictions.

        Predictions are returned in raw vector format without decomposition.
        Predictions are given on a forecast origin basis, not on a target basis.
        Args:
            df (pandas DataFrame): Dataframe with columns 'ds' datestamps, 'y' time series values and
                other external variables
            include_components (bool): Whether to return individual components of forecast

        Returns:
            dates (pd.Series): timestamps referring to the start of the predictions.
            predicted (np.array): Array containing the forecasts
            components (Dict[np.array]): Dictionary of components containing an array
                of each components contribution to the forecast
        """
<<<<<<< HEAD
        if self.n_regressors > self.n_lags:
            aux_lags = self.n_regressors
        else:
            aux_lags = self.n_lags
        # TODO: Implement data sanity checks?
        if self.fitted is False:
            log.warning("Model has not been fitted. Predictions will be random.")
=======
        if "y_scaled" not in df.columns or "t" not in df.columns:
            raise ValueError("Received unpepared dataframe to predict. " "Please call predict_dataframe_to_predict.")
>>>>>>> d3c7e4f1
        dataset = self._create_dataset(df, predict_mode=True)
        loader = DataLoader(dataset, batch_size=min(1024, len(df)), shuffle=False, drop_last=False)
        if self.n_forecasts > 1:
            dates = df["ds"].iloc[self.n_lags : -self.n_forecasts + 1]
        else:
            dates = df["ds"].iloc[self.n_lags :]
        predicted_vectors = list()
        component_vectors = None

        with torch.no_grad():
            self.model.eval()
            for inputs, _ in loader:
                # print('inputs:')
                # print(inputs)
                predicted = self.model.forward(inputs)
                # print('prediction')
                # print(predicted)
                predicted_vectors.append(predicted.detach().numpy())
<<<<<<< HEAD
                components = self.model.compute_components(inputs)
                if component_vectors is None:
                    component_vectors = {name: [value.detach().numpy()] for name, value in components.items()}
                else:
                    for name, value in components.items():
                        component_vectors[name].append(value.detach().numpy())
        components = {name: np.concatenate(value) for name, value in component_vectors.items()}
        predicted = np.concatenate(predicted_vectors)
        # print('predicted after concatenation')
        # print(predicted)
=======
>>>>>>> d3c7e4f1

                if include_components:
                    components = self.model.compute_components(inputs)
                    if component_vectors is None:
                        component_vectors = {name: [value.detach().numpy()] for name, value in components.items()}
                    else:
                        for name, value in components.items():
                            component_vectors[name].append(value.detach().numpy())

        predicted = np.concatenate(predicted_vectors)
        scale_y, shift_y = self.data_params["y"].scale, self.data_params["y"].shift
        predicted = predicted * scale_y + shift_y

        if include_components:
            components = {name: np.concatenate(value) for name, value in component_vectors.items()}
            for name, value in components.items():
                if "multiplicative" in name:
                    continue
                elif "event_" in name:
                    event_name = name.split("_")[1]
                    if self.events_config is not None and event_name in self.events_config:
                        if self.events_config[event_name].mode == "multiplicative":
                            continue
                    elif (
                        self.country_holidays_config is not None
                        and event_name in self.country_holidays_config.holiday_names
                    ):
                        if self.country_holidays_config.mode == "multiplicative":
                            continue
                elif "season" in name and self.season_config.mode == "multiplicative":
                    continue

                # scale additive components
                components[name] = value * scale_y
                if "trend" in name:
                    components[name] += shift_y
        else:
            components = None
        return dates, predicted, components

    def _convert_raw_predictions_to_raw_df(self, dates, predicted, components=None):
        """Turns forecast-origin-wise predictions into forecast-target-wise predictions.

        Args:
            dates (pd.Series): timestamps referring to the start of the predictions.
            predicted (np.array): Array containing the forecasts
            components (Dict[np.array]): Dictionary of components containing an array
                of each components' contribution to the forecast

        Returns:
            df_raw (pandas DataFrame): columns 'ds', 'y', and ['step<i>']
                where step<i> refers to the i-step-ahead prediction *made at* this row's datetime.
                e.g. the first forecast step0 is the prediction for this timestamp,
                the step1 is for the timestamp after, ...
                ... step3 is the prediction for 3 steps into the future,
                predicted using information up to (excluding) this datetime.
        """
        predicted_names = ["step{}".format(i) for i in range(self.n_forecasts)]
        all_data = predicted
        all_names = predicted_names
        if components is not None:
            for comp_name, comp_data in components.items():
                all_data = np.concatenate((all_data, comp_data), 1)
                all_names += ["{}{}".format(comp_name, i) for i in range(self.n_forecasts)]

        df_raw = pd.DataFrame(data=all_data, columns=all_names)
        df_raw.insert(0, "ds", dates.values)
        return df_raw

    def _reshape_raw_predictions_to_forecst_df(self, df, predicted, components):
        """Turns forecast-origin-wise predictions into forecast-target-wise predictions.

        Args:
            df (pd.DataFrame): input dataframe
            predicted (np.array): Array containing the forecasts
            components (Dict[np.array]): Dictionary of components containing an array
                of each components' contribution to the forecast

        Returns:
            df_forecast (pandas DataFrame or list of Dataframes): columns 'ds', 'y', 'trend' and ['yhat<i>']
                where yhat<i> refers to the i-step-ahead prediction for this row's datetime.
                e.g. yhat3 is the prediction for this datetime, predicted 3 steps ago, "3 steps old".
        """
        cols = ["ds", "y"]  # cols to keep from df
        df_forecast = pd.concat((df[cols],), axis=1)

        # create a line for each forecast_lag
        # 'yhat<i>' is the forecast for 'y' at 'ds' from i steps ago.
        for forecast_lag in range(1, self.n_forecasts + 1):
            forecast = predicted[:, forecast_lag - 1]
            pad_before = aux_lags + forecast_lag - 1
            pad_after = self.n_forecasts - forecast_lag
            yhat = np.concatenate(([None] * pad_before, forecast, [None] * pad_after))
            df_forecast["yhat{}".format(forecast_lag)] = yhat
            df_forecast["residual{}".format(forecast_lag)] = yhat - df_forecast["y"]
        if components is None:
            return df_forecast

        # else add components
        lagged_components = [
            "ar",
        ]
        if self.config_covar is not None:
            for name in self.config_covar.keys():
                lagged_components.append("lagged_regressor_{}".format(name))
        for comp in lagged_components:
            if comp in components:
                for forecast_lag in range(1, self.n_forecasts + 1):
                    forecast = components[comp][:, forecast_lag - 1]
                    pad_before = aux_lags + forecast_lag - 1  ##!!!!!!!!!!!!
                    pad_after = self.n_forecasts - forecast_lag
                    yhat = np.concatenate(([None] * pad_before, forecast, [None] * pad_after))
                    df_forecast["{}{}".format(comp, forecast_lag)] = yhat

        # only for non-lagged components
        for comp in components:
            if comp not in lagged_components:
                forecast_0 = components[comp][0, :]
                forecast_rest = components[comp][1:, self.n_forecasts - 1]
                yhat = np.concatenate(([None] * aux_lags, forecast_0, forecast_rest))
                df_forecast[comp] = yhat
        return df_forecast

    def predict(self, df, decompose=True, raw=False):
        """Runs the model to make predictions.

        Expects all data needed to be present in dataframe.
        If you are predicting into the unknown future and need to add future regressors or events,
        please prepare data with make_future_dataframe.

        Args:
            df (pandas DataFrame or list of Dataframes): Dataframe with columns 'ds' datestamps, 'y' time series values and
                other external variables
            decompose (bool): Whether to add individual components of forecast to the dataframe
            raw (bool): Whether return the raw forecasts sorted by forecast start date
                False (default): returns forecasts sorted by target (highlighting forecast age)
        Returns:
            if raw:
                df_raw (pandas DataFrame): columns 'ds', 'y', and ['step<i>']
                    where step<i> refers to the i-step-ahead prediction *made at* this row's datetime.
                    e.g. step3 is the prediction for 3 steps into the future,
                    predicted using information up to (excluding) this datetime.
            else:
                df_forecast (pandas DataFrame or list of Dataframes): columns 'ds', 'y', 'trend' and ['yhat<i>']
                    where yhat<i> refers to the i-step-ahead prediction for this row's datetime.
                    e.g. yhat3 is the prediction for this datetime, predicted 3 steps ago, "3 steps old".
        """
        if raw:
            log.warning("raw forecasts are incompatible with plotting utilities")
        if self.fitted is False:
            log.error("Model has not been fitted. Predictions will be random.")
        df_list = df_utils.create_df_list(df)
        df_list_predict = list()
        for df in df_list:
            df = df.copy(deep=True)
            # to get all forecasteable values with df given, maybe extend into future:
            df, periods_added = self._maybe_extend_df(df)
            df = self._prepare_dataframe_to_predict(df)
            dates, predicted, components = self._predict_raw(df, include_components=decompose)
            if raw:
                fcst = self._convert_raw_predictions_to_raw_df(dates, predicted, components)
                if periods_added > 0:
                    fcst = fcst[:-1]
            else:
                fcst = self._reshape_raw_predictions_to_forecst_df(df, predicted, components)
                if periods_added > 0:
                    fcst = fcst[:-periods_added]
            df_list_predict.append(fcst)
        df = df_list_predict[0] if len(df_list_predict) == 1 else df_list_predict
        return df

    def _predict_trend(self, df):
        """Predict only trend component of the model.

        Args:
            df (pd.DataFrame): containing column 'ds', prediction dates

        Returns:
            pd.Dataframe with trend on prediction dates.

        """
        df = self._check_dataframe(df, check_y=False, exogenous=False)
        df = df_utils.normalize(df, self.data_params, local_modeling=self.local_modeling)
        t = torch.from_numpy(np.expand_dims(df["t"].values, 1))
        trend = self.model.trend(t).squeeze().detach().numpy()
        trend = trend * self.data_params["y"].scale + self.data_params["y"].shift
        return pd.DataFrame({"ds": df["ds"], "trend": trend})

    def predict_trend(self, df):
        """Predict only trend component of the model.

        Args:
            df (pd.DataFrame): containing column 'ds', prediction dates

        Returns:
            pd.Dataframe or list of pd.Dataframe with trend on prediction dates.

        """
        df_list = df_utils.create_df_list(df)
        df_list_predict_trend = list()
        for df in df_list:
            df_list_predict_trend.append(self._predict_trend(df))
        df_forecast = df_list_predict_trend
        return df_forecast[0] if len(df_forecast) == 1 else df_forecast

    def _predict_seasonal_components(self, df):
        """Predict seasonality components

        Args:
            df (pd.DataFrame): containing column 'ds', prediction dates

        Returns:
            pd.Dataframe with seasonal components. with columns of name <seasonality component name>

        """
        df = self._check_dataframe(df, check_y=False, exogenous=False)
        df = df_utils.normalize(df, self.data_params, local_modeling=self.local_modeling)
        dataset = time_dataset.TimeDataset(
            df,
            season_config=self.season_config,
            # n_lags=0,
            # n_forecasts=1,
            predict_mode=True,
        )
        loader = DataLoader(dataset, batch_size=min(4096, len(df)), shuffle=False, drop_last=False)
        predicted = OrderedDict()
        for name in self.season_config.periods:
            predicted[name] = list()
        for inputs, _ in loader:
            for name in self.season_config.periods:
                features = inputs["seasonalities"][name]
                y_season = torch.squeeze(self.model.seasonality(features=features, name=name))
                predicted[name].append(y_season.data.numpy())

        for name in self.season_config.periods:
            predicted[name] = np.concatenate(predicted[name])
            if self.season_config.mode == "additive":
                predicted[name] = predicted[name] * self.data_params["y"].scale
        return pd.DataFrame({"ds": df["ds"], **predicted})

    def predict_seasonal_components(self, df):
        """Predict seasonality components

        Args:
            df (pd.DataFrame): containing column 'ds', prediction dates

        Returns:
            pd.Dataframe or list of pd.Dataframe with seasonal components. with columns of name <seasonality component name>

        """
        df_list = df_utils.create_df_list(df)
        df_list_predict_seasonal_components = list()
        for df in df_list:
            df_list_predict_seasonal_components.append(self._predict_seasonal_components(df))
        df_forecast = df_list_predict_seasonal_components
        return df_forecast[0] if len(df_forecast) == 1 else df_forecast

    def set_true_ar_for_eval(self, true_ar_weights):
        """configures model to evaluate closeness of AR weights to true weights.

        Args:
            true_ar_weights (np.array): True AR-parameters, if known.
        """
        self.true_ar_weights = true_ar_weights

    def highlight_nth_step_ahead_of_each_forecast(self, step_number=None):
        """Set which forecast step to focus on for metrics evaluation and plotting.

        Args:
            step_number (int): i-th step ahead forecast to use for statistics and plotting.
                default: None.
        """
        if step_number is not None:
            assert step_number <= self.n_forecasts
        self.highlight_forecast_step_n = step_number
        return self

    def add_lagged_regressor(
        self, names, n_regressors="auto", regularization=None, normalize="auto", only_last_value=False
    ):
        """Add a covariate or list of covariate time series as additional lagged regressors to be used for fitting and predicting.
        The dataframe passed to `fit` and `predict` will have the column with the specified name to be used as
        lagged regressor. When normalize=True, the covariate will be normalized unless it is binary.
        Args:
            names (string or list):  name of the regressor/list of regressors.
            n_regressors (int): previous regressor steps to include in prediction (auto option sets it equal to n_lags).
            regularization (float): optional  scale for regularization strength
            normalize (bool): optional, specify whether this regressor will be
                normalized prior to fitting.
                if 'auto', binary regressors will not be normalized.
            only_last_value (bool):
                False (default) use number of n_regressors in prediction.
                True: only use last known value as input
        Returns:
            NeuralProphet object
        """
        if n_regressors == "auto":
            self.n_regressors = self.n_lags
        else:
            self.n_regressors = n_regressors
        if self.n_regressors > 0:
            self.allow_nnet_covar = True
        if self.fitted:
            raise Exception("Covariates must be added prior to model fitting.")
        # if self.n_lags == 0:
        #     raise Exception("Covariates must be set jointly with Auto-Regression. Please, set n_lags > 0.")
        if self.n_regressors == 0 or self.n_regressors == None:
            raise Exception("Please, set number of lags for covariates (n_regressors)")
        if not isinstance(names, list):
            names = [names]
        for name in names:
            self._validate_column_name(name)
            if self.config_covar is None:
                self.config_covar = OrderedDict({})
            self.config_covar[name] = configure.Covar(
                reg_lambda=regularization,
                normalize=normalize,
                as_scalar=only_last_value,
            )
        return self

    def add_future_regressor(self, name, regularization=None, normalize="auto", mode="additive"):
        """Add a regressor as lagged covariate with order 1 (scalar) or as known in advance (also scalar).

        The dataframe passed to `fit` and `predict` will have a column with the specified name to be used as
        a regressor. When normalize=True, the regressor will be normalized unless it is binary.

        Args:
            name (string):  name of the regressor.
            regularization (float): optional  scale for regularization strength
            normalize (bool): optional, specify whether this regressor will be
                normalized prior to fitting.
                if 'auto', binary regressors will not be normalized.
            mode (str): 'additive' (default) or 'multiplicative'.

        Returns:
            NeuralProphet object
        """
        if self.fitted:
            raise Exception("Regressors must be added prior to model fitting.")
        if regularization is not None:
            if regularization < 0:
                raise ValueError("regularization must be >= 0")
            if regularization == 0:
                regularization = None
        self._validate_column_name(name)

        if self.regressors_config is None:
            self.regressors_config = OrderedDict({})
        self.regressors_config[name] = configure.Regressor(reg_lambda=regularization, normalize=normalize, mode=mode)
        return self

    def add_events(self, events, lower_window=0, upper_window=0, regularization=None, mode="additive"):
        """
        Add user specified events and their corresponding lower, upper windows and the
        regularization parameters into the NeuralProphet object

        Args:
            events (str, list): name or list of names of user specified events
            lower_window (int): the lower window for the events in the list of events
            upper_window (int): the upper window for the events in the list of events
            regularization (float): optional  scale for regularization strength
            mode (str): 'additive' (default) or 'multiplicative'.
        Returns:
            NeuralProphet object
        """
        if self.fitted:
            raise Exception("Events must be added prior to model fitting.")

        if self.events_config is None:
            self.events_config = OrderedDict({})

        if regularization is not None:
            if regularization < 0:
                raise ValueError("regularization must be >= 0")
            if regularization == 0:
                regularization = None

        if not isinstance(events, list):
            events = [events]

        for event_name in events:
            self._validate_column_name(event_name)
            self.events_config[event_name] = configure.Event(
                lower_window=lower_window, upper_window=upper_window, reg_lambda=regularization, mode=mode
            )
        return self

    def add_country_holidays(self, country_name, lower_window=0, upper_window=0, regularization=None, mode="additive"):
        """
        Add a country into the NeuralProphet object to include country specific holidays
        and create the corresponding configs such as lower, upper windows and the regularization
        parameters
        Args:
            country_name (string): name of the country
            lower_window (int): the lower window for all the country holidays
            upper_window (int): the upper window for all the country holidays
            regularization (float): optional  scale for regularization strength
            mode (str): 'additive' (default) or 'multiplicative'.
        Returns:
            NeuralProphet object
        """
        if self.fitted:
            raise Exception("Country must be specified prior to model fitting.")

        if regularization is not None:
            if regularization < 0:
                raise ValueError("regularization must be >= 0")
            if regularization == 0:
                regularization = None
        self.country_holidays_config = configure.Holidays(
            country=country_name,
            lower_window=lower_window,
            upper_window=upper_window,
            reg_lambda=regularization,
            mode=mode,
        )
        self.country_holidays_config.init_holidays()
        return self

    def add_seasonality(self, name, period, fourier_order):
        """Add a seasonal component with specified period, number of Fourier components, and regularization.

        Increasing the number of Fourier components allows the seasonality to change more quickly
        (at risk of overfitting).
        Note: regularization and mode (additive/multiplicative) are set in the main init.

        Args:
            name: string name of the seasonality component.
            period: float number of days in one period.
            fourier_order: int number of Fourier components to use.
        Returns:
            The NeuralProphet object.
        """
        if self.fitted:
            raise Exception("Seasonality must be added prior to model fitting.")
        if name in ["daily", "weekly", "yearly"]:
            log.error("Please use inbuilt daily, weekly, or yearly seasonality or set another name.")
        # Do not Allow overwriting built-in seasonalities
        self._validate_column_name(name, seasons=True)
        if fourier_order <= 0:
            raise ValueError("Fourier Order must be > 0")
        self.season_config.append(name=name, period=period, resolution=fourier_order, arg="custom")
        return self

    def plot(self, fcst, ax=None, xlabel="ds", ylabel="y", figsize=(10, 6)):
        """Plot the NeuralProphet forecast, including history.
        Args:
            fcst (pd.DataFrame): output of self.predict.
            ax (matplotlib axes): Optional, matplotlib axes on which to plot.
            xlabel (string): label name on X-axis
            ylabel (string): label name on Y-axis
            figsize (tuple):   width, height in inches. default: (10, 6)
        Returns:
            A matplotlib figure.
        """
        if isinstance(fcst, list):
            log.error(
                "The plot function can only plot a forecast at a time. Use a for loop for many dataframes of forecasts."
            )
        if self.n_lags > 0:
            num_forecasts = sum(fcst["yhat1"].notna())
            if num_forecasts < self.n_forecasts:
                log.warning(
                    "Too few forecasts to plot a line per forecast step." "Plotting a line per forecast origin instead."
                )
                return self.plot_last_forecast(
                    fcst,
                    ax=ax,
                    xlabel=xlabel,
                    ylabel=ylabel,
                    figsize=figsize,
                    include_previous_forecasts=num_forecasts - 1,
                    plot_history_data=True,
                )
        return plot(
            fcst=fcst,
            ax=ax,
            xlabel=xlabel,
            ylabel=ylabel,
            figsize=figsize,
            highlight_forecast=self.highlight_forecast_step_n,
        )

    def plot_last_forecast(
        self,
        fcst,
        ax=None,
        xlabel="ds",
        ylabel="y",
        figsize=(10, 6),
        include_previous_forecasts=0,
        plot_history_data=None,
    ):
        """Plot the NeuralProphet forecast, including history.

        Args:
            fcst (pd.DataFrame): output of self.predict.
            ax (matplotlib axes): Optional, matplotlib axes on which to plot.
            xlabel (string): label name on X-axis
            ylabel (string): label name on Y-axis
            figsize (tuple):   width, height in inches. default: (10, 6)
            include_previous_forecasts (int): number of previous forecasts to include in plot
            plot_history_data
        Returns:
            A matplotlib figure.
        """
        if self.n_lags == 0 and not self.allow_nnet_covar:
            raise ValueError("Use the standard plot function for models without lags.")
        if plot_history_data is None:
            fcst = fcst[-(include_previous_forecasts + self.n_forecasts + self.n_lags) :]
        elif plot_history_data is False:
            fcst = fcst[-(include_previous_forecasts + self.n_forecasts) :]
        elif plot_history_data is True:
            fcst = fcst
        fcst = utils.fcst_df_to_last_forecast(fcst, n_last=1 + include_previous_forecasts)
        return plot(
            fcst=fcst,
            ax=ax,
            xlabel=xlabel,
            ylabel=ylabel,
            figsize=figsize,
            highlight_forecast=self.highlight_forecast_step_n,
            line_per_origin=True,
        )

    def plot_components(self, fcst, figsize=None, residuals=False):
        """Plot the NeuralProphet forecast components.

        Args:
            fcst (pd.DataFrame): output of self.predict
            figsize (tuple):   width, height in inches.
                None (default):  automatic (10, 3 * npanel)
        Returns:
            A matplotlib figure.
        """
        return plot_components(
            m=self,
            fcst=fcst,
            figsize=figsize,
            forecast_in_focus=self.highlight_forecast_step_n,
            residuals=residuals,
        )

    def plot_parameters(self, weekly_start=0, yearly_start=0, figsize=None):
        """Plot the NeuralProphet forecast components.

        Args:
            weekly_start (int): specifying the start day of the weekly seasonality plot.
                0 (default) starts the week on Sunday. 1 shifts by 1 day to Monday, and so on.
            yearly_start (int): specifying the start day of the yearly seasonality plot.
                0 (default) starts the year on Jan 1. 1 shifts by 1 day to Jan 2, and so on.
            figsize (tuple):   width, height in inches.
                None (default):  automatic (10, 3 * npanel)
        Returns:
            A matplotlib figure.
        """
        return plot_parameters(
            m=self,
            forecast_in_focus=self.highlight_forecast_step_n,
            weekly_start=weekly_start,
            yearly_start=yearly_start,
            figsize=figsize,
        )<|MERGE_RESOLUTION|>--- conflicted
+++ resolved
@@ -651,7 +651,6 @@
                 log.warning("ignoring supplied df_val as no metrics are specified.")
             return self._train_minimal(df=df, progress_bar=progress_bar)
 
-<<<<<<< HEAD
         if plot_live_loss:
             try:
                 from livelossplot import PlotLosses
@@ -670,9 +669,6 @@
                 "computed for any future time, independent of lagged values. "
             )
 
-=======
-        # set up data loader
->>>>>>> d3c7e4f1
         loader = self._init_train_loader(df)
 
         # set up Metrics
@@ -838,17 +834,12 @@
             df_val (pd.DataFrame): validation data
         """
         df = df.copy(deep=True)
-<<<<<<< HEAD
-        df = df_utils.check_dataframe(df, check_y=False)
+        df = self._check_dataframe(df, check_y=False, exogenous=False)
         df = self._handle_missing_data(df, freq=freq, predicting=False)
         if self.n_regressors > self.n_lags:
             aux_lags = self.n_regressors
         else:
             aux_lags = self.n_lags
-=======
-        df = self._check_dataframe(df, check_y=False, exogenous=False)
-        df = self.handle_missing_data(df, freq=freq, predicting=False)
->>>>>>> d3c7e4f1
         df_train, df_val = df_utils.split_df(
             df,
             n_lags=aux_lags,
@@ -970,15 +961,6 @@
             self.config_train.epochs = epochs
         if self.fitted is True:
             log.warning("Model has already been fitted. Re-fitting will produce different results.")
-<<<<<<< HEAD
-        df = df_utils.check_dataframe(
-            df, check_y=True, covariates=self.config_covar, regressors=self.regressors_config, events=self.events_config
-        )
-        df = self._handle_missing_data(df, freq=self.data_freq)
-        if validate_each_epoch:
-            df_train, df_val = df_utils.split_df(
-                df, n_lags=aux_lags, n_forecasts=self.n_forecasts, valid_p=valid_p, local_modeling=self.local_modeling
-=======
         df = self._check_dataframe(df, check_y=True, exogenous=True)
         df = self.handle_missing_data(df, freq=self.data_freq)
         if validation_df is not None:
@@ -992,7 +974,6 @@
                 progress_bar=progress_bar,
                 plot_live_loss=plot_live_loss,
                 progress_print=progress_print,
->>>>>>> d3c7e4f1
             )
         else:
             if minimal:
@@ -1028,14 +1009,11 @@
                 "Not extending df into future as no periods specified." "You can call predict directly instead."
             )
         df = df.copy(deep=True)
-<<<<<<< HEAD
         if self.n_regressors > self.n_lags:
             aux_lags = self.n_regressors
         else:
             aux_lags = self.n_lags
-=======
         last_date = pd.to_datetime(df["ds"].copy(deep=True).dropna()).sort_values().max()
->>>>>>> d3c7e4f1
         if events_df is not None:
             events_df = events_df.copy(deep=True).reset_index(drop=True)
         if regressors_df is not None:
@@ -1245,7 +1223,6 @@
             components (Dict[np.array]): Dictionary of components containing an array
                 of each components contribution to the forecast
         """
-<<<<<<< HEAD
         if self.n_regressors > self.n_lags:
             aux_lags = self.n_regressors
         else:
@@ -1253,16 +1230,14 @@
         # TODO: Implement data sanity checks?
         if self.fitted is False:
             log.warning("Model has not been fitted. Predictions will be random.")
-=======
         if "y_scaled" not in df.columns or "t" not in df.columns:
             raise ValueError("Received unpepared dataframe to predict. " "Please call predict_dataframe_to_predict.")
->>>>>>> d3c7e4f1
         dataset = self._create_dataset(df, predict_mode=True)
         loader = DataLoader(dataset, batch_size=min(1024, len(df)), shuffle=False, drop_last=False)
         if self.n_forecasts > 1:
-            dates = df["ds"].iloc[self.n_lags : -self.n_forecasts + 1]
+            dates = df["ds"].iloc[aux_lags : -self.n_forecasts + 1]
         else:
-            dates = df["ds"].iloc[self.n_lags :]
+            dates = df["ds"].iloc[aux_lags:]
         predicted_vectors = list()
         component_vectors = None
 
@@ -1275,27 +1250,12 @@
                 # print('prediction')
                 # print(predicted)
                 predicted_vectors.append(predicted.detach().numpy())
-<<<<<<< HEAD
                 components = self.model.compute_components(inputs)
                 if component_vectors is None:
                     component_vectors = {name: [value.detach().numpy()] for name, value in components.items()}
                 else:
                     for name, value in components.items():
                         component_vectors[name].append(value.detach().numpy())
-        components = {name: np.concatenate(value) for name, value in component_vectors.items()}
-        predicted = np.concatenate(predicted_vectors)
-        # print('predicted after concatenation')
-        # print(predicted)
-=======
->>>>>>> d3c7e4f1
-
-                if include_components:
-                    components = self.model.compute_components(inputs)
-                    if component_vectors is None:
-                        component_vectors = {name: [value.detach().numpy()] for name, value in components.items()}
-                    else:
-                        for name, value in components.items():
-                            component_vectors[name].append(value.detach().numpy())
 
         predicted = np.concatenate(predicted_vectors)
         scale_y, shift_y = self.data_params["y"].scale, self.data_params["y"].shift
@@ -1373,6 +1333,10 @@
         """
         cols = ["ds", "y"]  # cols to keep from df
         df_forecast = pd.concat((df[cols],), axis=1)
+        if self.n_regressors > self.n_lags:
+            aux_lags = self.n_regressors
+        else:
+            aux_lags = self.n_lags
 
         # create a line for each forecast_lag
         # 'yhat<i>' is the forecast for 'y' at 'ds' from i steps ago.
