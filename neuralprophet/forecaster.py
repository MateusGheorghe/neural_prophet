import time
from collections import OrderedDict
import numpy as np
import pandas as pd

import torch
from torch.utils.data import DataLoader
import logging
from tqdm import tqdm

from neuralprophet import configure
from neuralprophet import time_net
from neuralprophet import time_dataset
from neuralprophet import df_utils
from neuralprophet import utils
from neuralprophet.plot_forecast import plot, plot_components
from neuralprophet.plot_model_parameters import plot_parameters
from neuralprophet import metrics

log = logging.getLogger("NP.forecaster")


METRICS = {
    "mae": metrics.MAE,
    "mse": metrics.MSE,
    "rmse": metrics.RMSE,
}


class NeuralProphet:
    """NeuralProphet forecaster.

    A simple yet powerful forecaster that models:
    Trend, seasonality, events, holidays, auto-regression, lagged covariates, and future-known regressors.
    Can be regualrized and configured to model nonlinear relationships.

    Parameters
    ----------
        COMMENT
        Trend Config
        COMMENT
        growth : {'off' or 'linear'}, default 'linear'
            Set use of trend growth type.

            Options:
                * ``off``: no trend.
                * (default) ``linear``: fits a piece-wise linear trend with ``n_changepoints + 1`` segments
                * ``discontinuous``: For advanced users only - not a conventional trend,
                allows arbitrary jumps at each trend changepoint

        changepoints : {list of str, list of np.datetimes or np.array of np.datetimes}, optional
            Manually set dates at which to include potential changepoints.

            Note
            ----
            Does not accept ``np.array`` of ``np.str``. If not specified, potential changepoints are selected automatically.

        n_changepoints : int
            Number of potential trend changepoints to include.

            Note
            ----
            Changepoints are selected uniformly from the first ``changepoint_range`` proportion of the history.
            Ignored if manual ``changepoints`` list is supplied.
        changepoints_range : float
            Proportion of history in which trend changepoints will be estimated.

            e.g. set to 0.8 to allow changepoints only in the first 80% of training data.
            Ignored if  manual ``changepoints`` list is supplied.
        trend_reg : float, optional
            Parameter modulating the flexibility of the automatic changepoint selection.

            Note
            ----
            Large values (~1-100) will limit the variability of changepoints.
            Small values (~0.001-1.0) will allow changepoints to change faster.
            default: 0 will fully fit a trend to each segment.

        trend_reg_threshold : bool, optional
            Allowance for trend to change without regularization.

            Options
                * ``True``: Automatically set to a value that leads to a smooth trend.
                * (default) ``False``: All changes in changepoints are regularized

        COMMENT
        Seasonality Config
        COMMENT
        yearly_seasonality : bool, int
            Fit yearly seasonality.

            Options
                * ``True`` or ``False``
                * ``auto``: set automatically
                * ``value``: number of Fourier/linear terms to generate
        weekly_seasonality : bool, int
            Fit monthly seasonality.

            Options
                * ``True`` or ``False``
                * ``auto``: set automatically
                * ``value``: number of Fourier/linear terms to generate
        daily_seasonality : bool, int
            Fit daily seasonality.

            Options
                * ``True`` or ``False``
                * ``auto``: set automatically
                * ``value``: number of Fourier/linear terms to generate
        seasonality_mode : str
            Specifies mode of seasonality

            Options
                * (default) ``additive``
                * ``multiplicative``
        seasonality_reg : float, optional
            Parameter modulating the strength of the seasonality model.

            Note
            ----
            Smaller values (~0.1-1) allow the model to fit larger seasonal fluctuations,
            larger values (~1-100) dampen the seasonality.
            default: None, no regularization

        COMMENT
        AR Config
        COMMENT
        n_lags : int
            Previous time series steps to include in auto-regression. Aka AR-order
        ar_reg : float, optional
            how much sparsity to enduce in the AR-coefficients

            Note
            ----
            Large values (~1-100) will limit the number of nonzero coefficients dramatically.
            Small values (~0.001-1.0) will allow more non-zero coefficients.
            default: 0 no regularization of coefficients.

        COMMENT
        Model Config
        COMMENT
        n_forecasts : int
            Number of steps ahead of prediction time step to forecast.
        num_hidden_layers : int, optional
            number of hidden layer to include in AR-Net (defaults to 0)
        d_hidden : int, optional
            dimension of hidden layers of the AR-Net. Ignored if ``num_hidden_layers`` == 0.

        COMMENT
        Train Config
        COMMENT
        learning_rate : float
            Maximum learning rate setting for 1cycle policy scheduler.

            Note
            ----
            Default ``None``: Automatically sets the ``learning_rate`` based on a learning rate range test.
            For manual user input, (try values ~0.001-10).
        epochs : int
            Number of epochs (complete iterations over dataset) to train model.

            Note
            ----
            Default ``None``: Automatically sets the number of epochs based on dataset size.
            For best results also leave batch_size to None. For manual values, try ~5-500.
        batch_size : int
            Number of samples per mini-batch.

            If not provided, ``batch_size`` is approximated based on dataset size.
            For manual values, try ~8-1024.
            For best results also leave ``epochs`` to ``None``.
        newer_samples_weight: float, default 2.0
            Sets factor by which the model fit is skewed towards more recent observations.

            Controls the factor by which final samples are weighted more compared to initial samples.
            Applies a positional weighting to each sample's loss value.

            e.g. ``newer_samples_weight = 2``: final samples are weighted twice as much as initial samples.
        newer_samples_start: float, default 0.0
            Sets beginning of 'newer' samples as fraction of training data.

            Throughout the range of 'newer' samples, the weight is increased
            from ``1.0/newer_samples_weight`` initially to 1.0 at the end,
            in a monotonously increasing function (cosine from pi to 2*pi).
        loss_func : str, torch.nn.functional.loss
            Type of loss to use:

            Options
                * (default) ``Huber``: Huber loss function
                * ``MSE``: Mean Squared Error loss function
                * ``MAE``: Mean Absolute Error loss function
                * ``torch.nn.functional.loss.``: loss or callable for custom loss, eg. L1-Loss

            Examples
            --------
            >>> from neuralprophet import NeuralProphet
            >>> import torch
            >>> import torch.nn as nn
            >>> m = NeuralProphet(loss_func=torch.nn.L1Loss)

        collect_metrics : list of str, bool
            Set metrics to compute.

            Valid: [``mae``, ``rmse``, ``mse``]

            Options
                * (default) ``True``: [``mae``, ``rmse``]
                * ``False``: No metrics

        COMMENT
        Missing Data
        COMMENT
        impute_missing : bool
            whether to automatically impute missing dates/values

            Note
            ----
            imputation follows a linear method up to 20 missing values, more are filled with trend.
        impute_linear : int
            maximal number of missing dates/values to be imputed linearly (default: ``10``)
        impute_rolling : int
            maximal number of missing dates/values to be imputed
            using rolling average (default: ``10``)
        drop_missing : bool
            whether to automatically drop missing samples from the data

            Options
                * (default) ``False``: Samples containing NaN values are not dropped.
                * ``True``: Any sample containing at least one NaN value will be dropped.

        COMMENT
        Data Normalization
        COMMENT
        normalize : str
            Type of normalization to apply to the time series.

            Options
                * ``off`` bypasses data normalization
                * (default, binary timeseries) ``minmax`` scales the minimum value to 0.0 and the maximum value to 1.0
                * ``standardize`` zero-centers and divides by the standard deviation
                * (default) ``soft`` scales the minimum value to 0.0 and the 95th quantile to 1.0
                * ``soft1`` scales the minimum value to 0.1 and the 90th quantile to 0.9
        global_normalization : bool
            Activation of global normalization

            Options
                * ``True``: dict of dataframes is used as global_time_normalization
                * (default) ``False``: local normalization
        global_time_normalization (bool):
            Specifies global time normalization

            Options
                * (default) ``True``: only valid in case of global modeling local normalization
                * ``False``: set time data_params locally
        unknown_data_normalization : bool
            Specifies unknown data normalization

            Options
                * ``True``: test data is normalized with global data params even if trained with local data params (global modeling with local normalization)
                * (default) ``False``: no global modeling with local normalization
    """

    def __init__(
        self,
        growth="linear",
        changepoints=None,
        n_changepoints=10,
        changepoints_range=0.9,
        trend_reg=0,
        trend_reg_threshold=False,
        yearly_seasonality="auto",
        weekly_seasonality="auto",
        daily_seasonality="auto",
        seasonality_mode="additive",
        seasonality_reg=0,
        n_forecasts=1,
        n_lags=0,
        num_hidden_layers=0,
        d_hidden=None,
        ar_reg=None,
        learning_rate=None,
        epochs=None,
        batch_size=None,
        loss_func="Huber",
        optimizer="AdamW",
        newer_samples_weight=2,
        newer_samples_start=0.0,
        impute_missing=True,
        impute_linear=10,
        impute_rolling=10,
        drop_missing=False,
        collect_metrics=True,
        normalize="auto",
        global_normalization=False,
        global_time_normalization=True,
        unknown_data_normalization=False,
    ):
        kwargs = locals()

        # General
        self.name = "NeuralProphet"
        self.n_forecasts = n_forecasts

        # Data Normalization settings
        self.config_normalization = configure.Normalization(
            normalize=normalize,
            global_normalization=global_normalization,
            global_time_normalization=global_time_normalization,
            unknown_data_normalization=unknown_data_normalization,
        )

        # Missing Data Preprocessing
        self.config_missing = configure.from_kwargs(configure.MissingDataHandling, kwargs)

        # Training
        self.config_train = configure.from_kwargs(configure.Train, kwargs)

        if collect_metrics is None:
            collect_metrics = []
        elif collect_metrics is True:
            collect_metrics = ["mae", "rmse"]
        elif isinstance(collect_metrics, str):
            if not collect_metrics.lower() in METRICS.keys():
                raise ValueError("Received unsupported argument for collect_metrics.")
            collect_metrics = [collect_metrics]
        elif isinstance(collect_metrics, list):
            if not all([m.lower() in METRICS.keys() for m in collect_metrics]):
                raise ValueError("Received unsupported argument for collect_metrics.")
        elif collect_metrics is not False:
            raise ValueError("Received unsupported argument for collect_metrics.")

        self.metrics = None
        if isinstance(collect_metrics, list):
            self.metrics = metrics.MetricsCollection(
                metrics=[metrics.LossMetric(self.config_train.loss_func)]
                + [METRICS[m.lower()]() for m in collect_metrics],
                value_metrics=[metrics.ValueMetric("RegLoss")],
            )

        # AR
        self.config_ar = configure.from_kwargs(configure.AR, kwargs)
        self.n_lags = self.config_ar.n_lags
        self.max_lags = self.n_lags

        # Model
        self.config_model = configure.from_kwargs(configure.Model, kwargs)

        # Trend
        self.config_trend = configure.from_kwargs(configure.Trend, kwargs)

        # Seasonality
        self.season_config = configure.AllSeason(
            mode=seasonality_mode,
            reg_lambda=seasonality_reg,
            yearly_arg=yearly_seasonality,
            weekly_arg=weekly_seasonality,
            daily_arg=daily_seasonality,
        )
        self.config_train.reg_lambda_season = self.season_config.reg_lambda

        # Events
        self.events_config = None
        self.country_holidays_config = None

        # Extra Regressors
        self.config_covar = None
        self.regressors_config = None

        # set during fit()
        self.data_freq = None

        # Set during _train()
        self.fitted = False
        self.data_params = None
        self.optimizer = None
        self.scheduler = None
        self.model = None

        # set during prediction
        self.future_periods = None
        # later set by user (optional)
        self.highlight_forecast_step_n = None
        self.true_ar_weights = None

    def add_lagged_regressor(
        self,
        names,
        n_lags="auto",
        regularization=None,
        normalize="auto",
    ):
        """Add a covariate or list of covariate time series as additional lagged regressors to be used for fitting and predicting.
        The dataframe passed to ``fit`` and ``predict`` will have the column with the specified name to be used as
        lagged regressor. When normalize=True, the covariate will be normalized unless it is binary.

        Parameters
        ----------
            names : string or list
                name of the regressor/list of regressors.
            n_lags : int
                previous regressors time steps to use as input in the predictor (covar order)
                if ``auto``, time steps will be equivalent to the AR order (default)
                if ``scalar``, all the regressors will only use last known value as input
            regularization : float
                optional  scale for regularization strength
            normalize : bool
                optional, specify whether this regressor will benormalized prior to fitting.
                if ``auto``, binary regressors will not be normalized.
        """
        if n_lags == 0 or n_lags is None:
            n_lags = 0
            log.warning(
                "Please, set n_lags to a value greater than 0 or to the options 'scalar' or 'auto'. No lags will be added to regressors when n_lags = 0 or n_lags is None"
            )
        if n_lags == "auto":
            if self.n_lags is not None and self.n_lags > 0:
                n_lags = self.n_lags
                log.info(
                    "n_lags = 'auto', number of lags for regressor is set to Autoregression number of lags ({})".format(
                        self.n_lags
                    )
                )
            else:
                n_lags = 1
                log.info(
                    "n_lags = 'auto', but there is no lags for Autoregression. Number of lags for regressor is automatically set to 1"
                )
        if n_lags == "scalar":
            n_lags = 1
            log.info("n_lags = 'scalar', number of lags for regressor is set to 1")
        only_last_value = False if n_lags > 1 else True
        if self.fitted:
            raise Exception("Regressors must be added prior to model fitting.")
        if not isinstance(names, list):
            names = [names]
        for name in names:
            self._validate_column_name(name)
            if self.config_covar is None:
                self.config_covar = OrderedDict({})
            self.config_covar[name] = configure.Covar(
                reg_lambda=regularization, normalize=normalize, as_scalar=only_last_value, n_lags=n_lags
            )
        return self

    def add_future_regressor(self, name, regularization=None, normalize="auto", mode="additive"):
        """Add a regressor as lagged covariate with order 1 (scalar) or as known in advance (also scalar).
        The dataframe passed to :meth:`fit`  and :meth:`predict` will have a column with the specified name to be used as
        a regressor. When normalize=True, the regressor will be normalized unless it is binary.

        Note
        ----
        Future Regressors have to be known for the entire forecast horizon, e.g. ``n_forecasts`` into the future.

        Parameters
        ----------
            name : string
                name of the regressor.
            regularization : float
                optional  scale for regularization strength
            normalize : bool
                optional, specify whether this regressor will be normalized prior to fitting.

                Note
                ----
                if ``auto``, binary regressors will not be normalized.
            mode : str
                ``additive`` (default) or ``multiplicative``.


        """
        if self.fitted:
            raise Exception("Regressors must be added prior to model fitting.")
        if regularization is not None:
            if regularization < 0:
                raise ValueError("regularization must be >= 0")
            if regularization == 0:
                regularization = None
        self._validate_column_name(name)

        if self.regressors_config is None:
            self.regressors_config = {}
        self.regressors_config[name] = configure.Regressor(reg_lambda=regularization, normalize=normalize, mode=mode)
        return self

    def add_events(self, events, lower_window=0, upper_window=0, regularization=None, mode="additive"):
        """
        Add user specified events and their corresponding lower, upper windows and the
        regularization parameters into the NeuralProphet object

        Parameters
        ----------
            events : str, list
                name or list of names of user specified events
            lower_window : int
                the lower window for the events in the list of events
            upper_window : int
                the upper window for the events in the list of events
            regularization : float
                optional  scale for regularization strength
            mode : str
                ``additive`` (default) or ``multiplicative``.

        """
        if self.fitted:
            raise Exception("Events must be added prior to model fitting.")

        if self.events_config is None:
            self.events_config = OrderedDict({})

        if regularization is not None:
            if regularization < 0:
                raise ValueError("regularization must be >= 0")
            if regularization == 0:
                regularization = None

        if not isinstance(events, list):
            events = [events]

        for event_name in events:
            self._validate_column_name(event_name)
            self.events_config[event_name] = configure.Event(
                lower_window=lower_window, upper_window=upper_window, reg_lambda=regularization, mode=mode
            )
        return self

    def add_country_holidays(self, country_name, lower_window=0, upper_window=0, regularization=None, mode="additive"):
        """
        Add a country into the NeuralProphet object to include country specific holidays
        and create the corresponding configs such as lower, upper windows and the regularization
        parameters

        Parameters
        ----------
            country_name : string
                name of the country
            lower_window : int
                the lower window for all the country holidays
            upper_window : int
                the upper window for all the country holidays
            regularization : float
                optional  scale for regularization strength
            mode : str
                ``additive`` (default) or ``multiplicative``.
        """
        if self.fitted:
            raise Exception("Country must be specified prior to model fitting.")

        if regularization is not None:
            if regularization < 0:
                raise ValueError("regularization must be >= 0")
            if regularization == 0:
                regularization = None
        self.country_holidays_config = configure.Holidays(
            country=country_name,
            lower_window=lower_window,
            upper_window=upper_window,
            reg_lambda=regularization,
            mode=mode,
        )
        self.country_holidays_config.init_holidays()
        return self

    def add_seasonality(self, name, period, fourier_order):
        """Add a seasonal component with specified period, number of Fourier components, and regularization.

        Increasing the number of Fourier components allows the seasonality to change more quickly
        (at risk of overfitting).
        Note: regularization and mode (additive/multiplicative) are set in the main init.

        Parameters
        ----------
            name : string
                name of the seasonality component.
            period : float
                number of days in one period.
            fourier_order : int
                number of Fourier components to use.

        """
        if self.fitted:
            raise Exception("Seasonality must be added prior to model fitting.")
        if name in ["daily", "weekly", "yearly"]:
            log.error("Please use inbuilt daily, weekly, or yearly seasonality or set another name.")
        # Do not Allow overwriting built-in seasonalities
        self._validate_column_name(name, seasons=True)
        if fourier_order <= 0:
            raise ValueError("Fourier Order must be > 0")
        self.season_config.append(name=name, period=period, resolution=fourier_order, arg="custom")
        return self

    def fit(self, df, freq="auto", validation_df=None, progress="bar", minimal=False):
        """Train, and potentially evaluate model.

        Training/validation metrics may be distorted in case of auto-regression,
        if a large number of NaN values are present in df and/or validation_df.

        Parameters
        ----------
            df : pd.DataFrame, dict
                containing column ``ds``, ``y`` with all data
            freq : str
                Data step sizes. Frequency of data recording,

                Note
                ----
                Any valid frequency for pd.date_range, such as ``5min``, ``D``, ``MS`` or ``auto`` (default) to automatically set frequency.
            validation_df : pd.DataFrame, dict
                if provided, model with performance  will be evaluated after each training epoch over this data.
            epochs : int
                number of epochs to train (overrides default setting).
                default: if not specified, uses self.epochs
            progress : str
                Method of progress display

                Options
                    * (default) ``bar`` display updating progress bar (tqdm)
                    * ``print`` print out progress (fallback option)
                    * ``plot`` plot a live updating graph of the training loss, requires [live] install or livelossplot package installed.
                    * ``plot-all`` extended to all recorded metrics.
            minimal : bool
                whether to train without any printouts or metrics collection

        Returns
        -------
            pd.DataFrame
                metrics with training and potentially evaluation metrics
        """
        df_dict, _, _ = df_utils.convert_df_to_dict_or_copy_dict(df)
        if self.fitted is True:
            log.error("Model has already been fitted. Re-fitting may break or produce different results.")
        self.max_lags = df_utils.get_max_num_lags(self.config_covar, self.n_lags)
        if self.max_lags == 0 and self.n_forecasts > 1:
            self.n_forecasts = 1
            log.warning(
                "Changing n_forecasts to 1. Without lags, the forecast can be "
                "computed for any future time, independent of lagged values"
            )
        df_dict = self._check_dataframe(df_dict, check_y=True, exogenous=True)
        self.data_freq = df_utils.infer_frequency(df_dict, n_lags=self.max_lags, freq=freq)
        df_dict = self._handle_missing_data(df_dict, freq=self.data_freq)
        if validation_df is not None and (self.metrics is None or minimal):
            log.warning("Ignoring validation_df because no metrics set or minimal training set.")
            validation_df = None
        if validation_df is None:
            if minimal:
                self._train_minimal(df_dict, progress_bar=progress == "bar")
                metrics_df = None
            else:
                metrics_df = self._train(df_dict, progress=progress)
        else:
            df_val_dict, _, _ = df_utils.convert_df_to_dict_or_copy_dict(validation_df)
            df_val_dict = self._check_dataframe(df_val_dict, check_y=False, exogenous=False)
            df_val_dict = self._handle_missing_data(df_val_dict, freq=self.data_freq)
            metrics_df = self._train(df_dict, df_val_dict=df_val_dict, progress=progress)

        self.fitted = True
        return metrics_df

    def predict(self, df, decompose=True, raw=False):
        """Runs the model to make predictions.

        Expects all data needed to be present in dataframe.
        If you are predicting into the unknown future and need to add future regressors or events,
        please prepare data with make_future_dataframe.

        Parameters
        ----------
            df : pd.DataFrame, dict
                dataframe or dict of dataframes containing column ``ds``, ``y`` with data
            decompose : bool
                whether to add individual components of forecast to the dataframe
            raw : bool
                specifies raw data

                Options
                    * (default) ``False``: returns forecasts sorted by target (highlighting forecast age)
                    * ``True``: return the raw forecasts sorted by forecast start date

        Returns
        -------
            pd.DataFrame
                dependent on ``raw``

                Note
                ----

                ``raw == True``: columns ``ds``, ``y``, and [``step<i>``] where step<i> refers to the i-step-ahead
                prediction *made at* this row's datetime, e.g. step3 is the prediction for 3 steps into the future,
                predicted using information up to (excluding) this datetime.

                ``raw == False``: columns ``ds``, ``y``, ``trend`` and [``yhat<i>``] where yhat<i> refers to
                the i-step-ahead prediction for this row's datetime,
                e.g. yhat3 is the prediction for this datetime, predicted 3 steps ago, "3 steps old".
        """
        if raw:
            log.warning("Raw forecasts are incompatible with plotting utilities")
        if self.fitted is False:
            raise ValueError("Model has not been fitted. Predictions will be random.")
        df_dict, received_unnamed_df, received_dict = df_utils.convert_df_to_dict_or_copy_dict(df)
        # to get all forecasteable values with df given, maybe extend into future:
        df_dict, periods_added = self._maybe_extend_df(df_dict)
        df_dict = self._prepare_dataframe_to_predict(df_dict)
        # normalize
        df_dict = self._normalize(df_dict)
        for key, df_i in df_dict.items():
            dates, predicted, components = self._predict_raw(df_i, key, include_components=decompose)
            if raw:
                fcst = self._convert_raw_predictions_to_raw_df(dates, predicted, components)
                if periods_added[key] > 0:
                    fcst = fcst[:-1]
            else:
                fcst = self._reshape_raw_predictions_to_forecst_df(df_i, predicted, components)
                if periods_added[key] > 0:
                    fcst = fcst[: -periods_added[key]]
            df_dict[key] = fcst
        df = df_utils.convert_dict_to_df_or_copy_dict(df_dict, received_unnamed_df, received_dict)
        return df

    def test(self, df):
        """Evaluate model on holdout data.

        Parameters
        ----------
            df : pd.DataFrame,dict
                dataframe or dict of dataframes containing column ``ds``, ``y`` with with holdout data
        Returns
        -------
            pd.DataFrame
                evaluation metrics
        """
        df_dict, _, _ = df_utils.convert_df_to_dict_or_copy_dict(df)
        if self.fitted is False:
            log.warning("Model has not been fitted. Test results will be random.")
        df_dict = self._check_dataframe(df_dict, check_y=True, exogenous=True)
        _ = df_utils.infer_frequency(df_dict, n_lags=self.max_lags, freq=self.data_freq)
        df_dict = self._handle_missing_data(df_dict, freq=self.data_freq)
        loader = self._init_val_loader(df_dict)
        val_metrics_df = self._evaluate(loader)
        if not self.config_normalization.global_normalization:
            log.warning("Note that the metrics are displayed in normalized scale because of local normalization.")
        return val_metrics_df

    def split_df(self, df, freq="auto", valid_p=0.2, local_split=False):
        """Splits timeseries df into train and validation sets.
<<<<<<< HEAD

                Prevents leakage of targets. Sharing/Overbleed of inputs can be configured.
                Also performs basic data checks and fills in missing data.

                Parameters
                ----------
                    df : pd.DataFrame, dict
                        dataframe or dict of dataframes containing column ``ds``, ``y`` with all data
                    freq : str
                        data step sizes. Frequency of data recording,

                        Note
                        ----
                        Any valid frequency for pd.date_range, such as ``5min``, ``D``, ``MS`` or ``auto`` (default) to automatically set frequency.
                    valid_p : float
                        fraction of data to use for holdout validation set, targets will still never be shared.
                    local_split : bool
                        Each dataframe will be split according to valid_p locally (in case of dict of dataframes

                Returns
                -------
                    tuple of two pd.DataFrames

                        training data

                        validation data

                See Also
                --------
                    crossvalidation_split_df : Splits timeseries data in k folds for crossvalidation.
                    double_crossvalidation_split_df : Splits timeseries data in two sets of k folds for crossvalidation on training and testing data.

        ## PR CHANGES: Adapt examples for dataframe with ids
                Examples
                --------
                    >>> df1 = pd.DataFrame({'ds': pd.date_range(start='2022-12-01', periods=5,
                    ...                     freq='D'), 'y': [9.59, 8.52, 8.18, 8.07, 7.89]})
                    >>> df2 = pd.DataFrame({'ds': pd.date_range(start='2022-12-09', periods=5,
                    ...                     freq='D'), 'y': [8.71, 8.09, 7.84, 7.65, 8.02]})
                    >>> df3 = pd.DataFrame({'ds': pd.date_range(start='2022-12-09', periods=5,
                    ...                     freq='D'), 'y': [7.67, 7.64, 7.55, 8.25, 8.3]})
                    >>> df3
                        ds	        y
                    0	2022-12-09	7.67
                    1	2022-12-10	7.64
                    2	2022-12-11	7.55
                    3	2022-12-12	8.25
                    4	2022-12-13	8.30

                One can define a dict with many time series.
                    >>> df_dict = {'data1': df1, 'data2': df2, 'data3': df3}

                You can split a single dataframe.
                    >>> (df_train, df_val) = m.split_df(df3, valid_p=0.2)
                    >>> df_train
                        ds	        y
                    0	2022-12-09	7.67
                    1	2022-12-10	7.64
                    2	2022-12-11	7.55
                    3	2022-12-12	8.25
                    >>> df_val
                        ds	        y
                    0	2022-12-13	8.3

                You can also use a dict of dataframes (especially useful for global modeling), which will account for the time range of the whole group of time series as default.
                    >>> (df_dict_train, df_dict_val) = m.split_df(df_dict, valid_p=0.2)
                    >>> df_dict_train
                    {'data1':           ds     y
                    0 2022-12-01  9.59
                    1 2022-12-02  8.52
                    2 2022-12-03  8.18
                    3 2022-12-04  8.07
                    4 2022-12-05  7.89,
                    'data2':           ds     y
                    0 2022-12-09  8.71
                    1 2022-12-10  8.09
                    2 2022-12-11  7.84,
                    'data3':           ds     y
                    0 2022-12-09  7.67
                    1 2022-12-10  7.64
                    2 2022-12-11  7.55}
                    >>> df_dict_val
                    {'data2':           ds     y
                    0 2022-12-12  7.65
                    1 2022-12-13  8.02,
                    'data3':           ds     y
                    0 2022-12-12  8.25
                    1 2022-12-13  8.30}

                In some applications, splitting locally each time series may be helpful. In this case, one should set `local_split` to True.
                    >>> (df_dict_train, df_dict_val) = m.split_df(df_dict, valid_p=0.2,
                    ... local_split=True)
                    >>> df_dict_train
                    {'data1':           ds     y
                    0 2022-12-01  9.59
                    1 2022-12-02  8.52
                    2 2022-12-03  8.18
                    3 2022-12-04  8.07,
                    'data2':           ds     y
                    0 2022-12-09  8.71
                    1 2022-12-10  8.09
                    2 2022-12-11  7.84
                    3 2022-12-12  7.65,
                    'data3':           ds     y
                    0 2022-12-09  7.67
                    1 2022-12-10  7.64
                    2 2022-12-11  7.55
                    3 2022-12-12  8.25}
                    >>> df_dict_val
                    {'data1':           ds     y
                    0 2022-12-05  7.89,
                    'data2':           ds     y
                    0 2022-12-13  8.02,
                    'data3':           ds    y
                    0 2022-12-13  8.3}
=======
        Prevents leakage of targets. Sharing/Overbleed of inputs can be configured.
        Also performs basic data checks and fills in missing data, unless impute_missing is set to ``False``.

        Parameters
        ----------
            df : pd.DataFrame, dict
                dataframe or dict of dataframes containing column ``ds``, ``y`` with all data
            freq : str
                data step sizes. Frequency of data recording,

                Note
                ----
                Any valid frequency for pd.date_range, such as ``5min``, ``D``, ``MS`` or ``auto`` (default) to automatically set frequency.
            valid_p : float
                fraction of data to use for holdout validation set, targets will still never be shared.
            local_split : bool
                Each dataframe will be split according to valid_p locally (in case of dict of dataframes

        Returns
        -------
            tuple of two pd.DataFrames

                training data

                validation data

        See Also
        --------
            crossvalidation_split_df : Splits timeseries data in k folds for crossvalidation.
            double_crossvalidation_split_df : Splits timeseries data in two sets of k folds for crossvalidation on training and testing data.

        Examples
        --------
            >>> df1 = pd.DataFrame({'ds': pd.date_range(start = '2022-12-01', periods = 5,
            ...                     freq='D'), 'y': [9.59, 8.52, 8.18, 8.07, 7.89]})
            >>> df2 = pd.DataFrame({'ds': pd.date_range(start = '2022-12-09', periods = 5,
            ...                     freq='D'), 'y': [8.71, 8.09, 7.84, 7.65, 8.02]})
            >>> df3 = pd.DataFrame({'ds': pd.date_range(start = '2022-12-09', periods = 5,
            ...                     freq='D'), 'y': [7.67, 7.64, 7.55, 8.25, 8.3]})
            >>> df3
                ds	        y
            0	2022-12-09	7.67
            1	2022-12-10	7.64
            2	2022-12-11	7.55
            3	2022-12-12	8.25
            4	2022-12-13	8.30

        One can define a dict with many time series.
            >>> df_dict = {'data1': df1, 'data2': df2, 'data3': df3}

        You can split a single dataframe, which also may contain NaN values.
        Please be aware this may affect training/validation performance.
            >>> (df_train, df_val) = m.split_df(df3, valid_p=0.2)
            >>> df_train
                ds	        y
            0	2022-12-09	7.67
            1	2022-12-10	7.64
            2	2022-12-11	7.55
            3	2022-12-12	8.25
            >>> df_val
                ds	        y
            0	2022-12-13	8.3

        You can also use a dict of dataframes (especially useful for global modeling), which will account for the time range of the whole group of time series as default.
            >>> (df_dict_train, df_dict_val) = m.split_df(df_dict, valid_p = 0.2)
            >>> df_dict_train
            {'data1':           ds     y
            0 2022-12-01  9.59
            1 2022-12-02  8.52
            2 2022-12-03  8.18
            3 2022-12-04  8.07
            4 2022-12-05  7.89,
            'data2':           ds     y
            0 2022-12-09  8.71
            1 2022-12-10  8.09
            2 2022-12-11  7.84,
            'data3':           ds     y
            0 2022-12-09  7.67
            1 2022-12-10  7.64
            2 2022-12-11  7.55}
            >>> df_dict_val
            {'data2':           ds     y
            0 2022-12-12  7.65
            1 2022-12-13  8.02,
            'data3':           ds     y
            0 2022-12-12  8.25
            1 2022-12-13  8.30}

        In some applications, splitting locally each time series may be helpful. In this case, one should set `local_split` to True.
            >>> (df_dict_train, df_dict_val) = m.split_df(df_dict, valid_p = 0.2,
            ... local_split = True)
            >>> df_dict_train
            {'data1':           ds     y
            0 2022-12-01  9.59
            1 2022-12-02  8.52
            2 2022-12-03  8.18
            3 2022-12-04  8.07,
            'data2':           ds     y
            0 2022-12-09  8.71
            1 2022-12-10  8.09
            2 2022-12-11  7.84
            3 2022-12-12  7.65,
            'data3':           ds     y
            0 2022-12-09  7.67
            1 2022-12-10  7.64
            2 2022-12-11  7.55
            3 2022-12-12  8.25}
            >>> df_dict_val
            {'data1':           ds     y
            0 2022-12-05  7.89,
            'data2':           ds     y
            0 2022-12-13  8.02,
            'data3':           ds    y
            0 2022-12-13  8.3}
>>>>>>> f9908395
        """
        df, received_unnamed_df, received_dict = df_utils.convert_df_to_dict_or_copy_dict(df)
        df = self._check_dataframe(df, check_y=False, exogenous=False)
        freq = df_utils.infer_frequency(df, n_lags=self.max_lags, freq=freq)
        df = self._handle_missing_data(df, freq=freq, predicting=False)
        df_train, df_val = df_utils.split_df(
            df,
            n_lags=self.max_lags,
            n_forecasts=self.n_forecasts,
            valid_p=valid_p,
            inputs_overbleed=True,
            local_split=local_split,
        )
        df_train = (
            df_train.copy(deep=True)
            if isinstance(df_train, pd.DataFrame)
            else df_utils.convert_dict_to_df_or_copy_dict(df_train, received_unnamed_df, received_dict)
        )
        df_val = (
            df_val.copy(deep=True)
            if isinstance(df_val, pd.DataFrame)
            else df_utils.convert_dict_to_df_or_copy_dict(df_val, received_unnamed_df, received_dict)
        )
        return df_train, df_val

    def crossvalidation_split_df(
        self, df, freq="auto", k=5, fold_pct=0.1, fold_overlap_pct=0.5, global_model_cv_type="global-time"
    ):
        """Splits timeseries data in k folds for crossvalidation.

        Parameters
        ----------
            df : pd.DataFrame, dict
                dataframe or dict of dataframes containing column ``ds``, ``y`` with all data
            freq : str
                data step sizes. Frequency of data recording,

                Note
                ----
                Any valid frequency for pd.date_range, such as ``5min``, ``D``, ``MS`` or ``auto`` (default) to automatically set frequency.
            k : int
                number of CV folds
            fold_pct : float
                percentage of overall samples to be in each fold
            fold_overlap_pct : float
                percentage of overlap between the validation folds.
            global_model_cv_type : str
                Type of crossvalidation to apply to the dict of time series.

                    options:

                        ``global-time`` (default) crossvalidation is performed according to a timestamp threshold.

                        ``local`` each episode will be crosvalidated locally (may cause time leakage among different episodes)

                        ``intersect`` only the time intersection of all the episodes will be considered. A considerable amount of data may not be used. However, this approach guarantees an equal number of train/test samples for each episode.

        Returns
        -------
            list of k tuples [(df_train, df_val), ...]

                training data

                validation data
        See Also
        --------
            split_df : Splits timeseries df into train and validation sets.
            double_crossvalidation_split_df : Splits timeseries data in two sets of k folds for crossvalidation on training and testing data.

        Examples
        --------
            >>> df1 = pd.DataFrame({'ds': pd.date_range(start = '2022-12-01', periods = 10, freq = 'D'),
            ...                     'y': [9.59, 8.52, 8.18, 8.07, 7.89, 8.09, 7.84, 7.65, 8.71, 8.09]})
            >>> df2 = pd.DataFrame({'ds': pd.date_range(start = '2022-12-02', periods = 10, freq = 'D'),
            ...                     'y': [8.71, 8.09, 7.84, 7.65, 8.02, 8.52, 8.18, 8.07, 8.25, 8.30]})
            >>> df3 = pd.DataFrame({'ds': pd.date_range(start = '2022-12-03', periods = 10, freq = 'D'),
            ...                     'y': [7.67, 7.64, 7.55, 8.25, 8.32, 9.59, 8.52, 7.55, 8.25, 8.09]})
            >>> df3
                ds	        y
            0	2022-12-03	7.67
            1	2022-12-04	7.64
            2	2022-12-05	7.55
            3	2022-12-06	8.25
            4	2022-12-07	8.32
            5	2022-12-08	9.59
            6	2022-12-09	8.52
            7	2022-12-10	7.55
            8	2022-12-11	8.25
            9	2022-12-12	8.09
        One can define a dict with many time series.
            >>> df_dict = {'data1': df1, 'data2': df2, 'data3': df3}
        You can create a fold for a single dataframe.
            >>> fold = m.crossvalidation_split_df(df3, k = 2, fold_pct = 0.2)
            >>> fold
            [(  ds            y
                0 2022-12-03  7.67
                1 2022-12-04  7.64
                2 2022-12-05  7.55
                3 2022-12-06  8.25
                4 2022-12-07  8.32
                5 2022-12-08  9.59
                6 2022-12-09  8.52,
                ds            y
                0 2022-12-10  7.55
                1 2022-12-11  8.25),
            (   ds            y
                0 2022-12-03  7.67
                1 2022-12-04  7.64
                2 2022-12-05  7.55
                3 2022-12-06  8.25
                4 2022-12-07  8.32
                5 2022-12-08  9.59
                6 2022-12-09  8.52
                7 2022-12-10  7.55,
                ds            y
                0 2022-12-11  8.25
                1 2022-12-12  8.09)]
        You can also use a dict of dataframes when using global modeling. In this case, there are three types of possible crossvalidation. The default crossvalidation is performed according to a timestamp threshold. In this case, we can have a different number of samples for each time series per fold. This approach prevents time leakage.
            >>> fold = m.crossvalidation_split_df(df_dict, k = 2, fold_pct = 0.2)
        One can notice how each of the folds has a different number of samples for the validation set. Nonetheless, time leakage does not occur.
            >>> fold[0][1]
            {'data1':           ds     y
            0 2022-12-10  8.09,
            'data2':           ds     y
            0 2022-12-10  8.25
            1 2022-12-11  8.30,
            'data3':           ds     y
            0 2022-12-10  7.55
            1 2022-12-11  8.25}
            >>> fold[1][1]
            {'data2':           ds    y
            0 2022-12-11  8.3,
            'data3':           ds     y
            0 2022-12-11  8.25
            1 2022-12-12  8.09}
        In some applications, crossvalidating each of the time series locally may be more adequate.
            >>> fold = m.crossvalidation_split_df(df_dict, k = 2, fold_pct = 0.2, global_model_cv_type = 'local')
        In this way, we prevent a different number of validation samples in each fold.
            >>> fold[0][1]
            {'data1':           ds     y
            0 2022-12-08  7.65
            1 2022-12-09  8.71,
            'data2':           ds     y
            0 2022-12-09  8.07
            1 2022-12-10  8.25,
            'data3':           ds     y
            0 2022-12-10  7.55
            1 2022-12-11  8.25}
            >>> fold[1][1]
            {'data1':           ds     y
            0 2022-12-09  8.71
            1 2022-12-10  8.09,
            'data2':           ds     y
            0 2022-12-10  8.25
            1 2022-12-11  8.30,
            'data3':           ds     y
            0 2022-12-11  8.25
            1 2022-12-12  8.09}
        The last type of global model crossvalidation gets the time intersection among all the time series used. There is no time leakage in this case, and we preserve the same number of samples per fold. The only drawback of this approach is that some of the samples may not be used (those not in the time intersection).
            >>> fold=m.crossvalidation_split_df(df_dict, k = 2, fold_pct = 0.2, global_model_cv_type = 'intersect')
            >>> fold[0][1]
            {'data1':           ds     y
            0 2022-12-09  8.71,
            'data2':           ds     y
            0 2022-12-09  8.07,
            'data3':           ds     y
            0 2022-12-09  8.52}
            >>> fold[1][1]
            {'data1':           ds     y
            0 2022-12-10  8.09,
            'data2':           ds     y
            0 2022-12-10  8.25,
            'data3':           ds     y
            0 2022-12-10  7.55}

        """
        df, _, _ = df_utils.convert_df_to_dict_or_copy_dict(df)
        df = self._check_dataframe(df, check_y=False, exogenous=False)
        freq = df_utils.infer_frequency(df, n_lags=self.max_lags, freq=freq)
        df = self._handle_missing_data(df, freq=freq, predicting=False)
        folds = df_utils.crossvalidation_split_df(
            df,
            n_lags=self.max_lags,
            n_forecasts=self.n_forecasts,
            k=k,
            fold_pct=fold_pct,
            fold_overlap_pct=fold_overlap_pct,
            global_model_cv_type=global_model_cv_type,
        )
        return folds

    def double_crossvalidation_split_df(self, df, freq="auto", k=5, valid_pct=0.10, test_pct=0.10):
        """Splits timeseries data in two sets of k folds for crossvalidation on training and testing data.

        Parameters
        ----------
            df : pd.DataFrame, dict
                dataframe or dict of dataframes containing column ``ds``, ``y`` with all data
            freq : str
                data step sizes. Frequency of data recording,

                Note
                ----
                Any valid frequency for pd.date_range, such as ``5min``, ``D``, ``MS`` or ``auto`` (default) to automatically set frequency.
            k : int
                number of CV folds
            valid_pct : float
                percentage of overall samples to be in validation
            test_pct : float
                percentage of overall samples to be in test

        Returns
        -------
            tuple of k tuples [(folds_val, folds_test), …]
                elements same as :meth:`crossvalidation_split_df` returns
        """
        df, received_unnamed_df, received_dict = df_utils.convert_df_to_dict_or_copy_dict(df)
        if len(df) > 1:
            raise NotImplementedError("Double crossvalidation not implemented for multiple dataframes")
        df = self._check_dataframe(df, check_y=False, exogenous=False)
        freq = df_utils.infer_frequency(df, n_lags=self.max_lags, freq=freq)
        df = self._handle_missing_data(df, freq=freq, predicting=False)
        if received_unnamed_df:
            df = df_utils.maybe_get_single_df_from_df_dict(df, received_unnamed_df, received_dict)
        else:
            df = df_utils.convert_dict_to_df_or_copy_dict(df, received_unnamed_df, received_dict)
        folds_val, folds_test = df_utils.double_crossvalidation_split_df(
            df,
            n_lags=self.max_lags,
            n_forecasts=self.n_forecasts,
            k=k,
            valid_pct=valid_pct,
            test_pct=test_pct,
        )

        return folds_val, folds_test

    def create_df_with_events(self, df, events_df):
        """
        Create a concatenated dataframe with the time series data along with the events data expanded.

        Parameters
        ----------
            df : pd.DataFrame, dict
                dataframe or dict of dataframes containing column ``ds``, ``y`` with all data
            events_df : dict, pd.DataFrame
                containing column ``ds`` and ``event``

        Returns
        -------
            dict, pd.DataFrame
                columns ``y``, ``ds`` and other user specified events
        """
        if self.events_config is None:
            raise Exception(
                "The events configs should be added to the NeuralProphet object (add_events fn)"
                "before creating the data with events features"
            )
        df_dict, received_unnamed_df, received_dict = df_utils.convert_df_to_dict_or_copy_dict(df)
        df_dict = self._check_dataframe(df_dict, check_y=True, exogenous=False)
        if isinstance(events_df, pd.DataFrame):
            events_df_i = events_df.copy(deep=True)
        for df_name, df_i in df_dict.items():
            if isinstance(events_df, dict):
                events_df_i = events_df[df_name].copy(deep=True)
            for name in events_df_i["event"].unique():
                assert name in self.events_config
            df_out = df_utils.convert_events_to_features(
                df_i,
                events_config=self.events_config,
                events_df=events_df_i,
            )
            df_dict[df_name] = df_out.reset_index(drop=True)
        df = df_utils.convert_dict_to_df_or_copy_dict(df_dict, received_unnamed_df, received_dict)
        return df

    def make_future_dataframe(self, df, events_df=None, regressors_df=None, periods=None, n_historic_predictions=False):
        """
        Extends dataframe a number of periods (time steps) into the future.

        Only use if you predict into the *unknown* future.
        New timestamps are added to the historic dataframe, with the 'y' column being NaN, as it remains to be predicted.
        Further, the given future events and regressors are added to the periods new timestamps.
        The returned dataframe will include historic data needed to additionally produce `n_historic_predictions`,
        for which there are historic observances of the series 'y'.

        Parameters
        ----------
            df: pd.DataFrame
                History to date. DataFrame containing all columns up to present
            events_df : pd.DataFrame
                Future event occurences corresponding to `periods` steps into future.
                Contains columns ``ds`` and ``event``. The event column contains the name of the event.
            regressor_df : pd.DataFrame
                Future regressor values corresponding to `periods` steps into future.
                Contains column ``ds`` and one column for each of the external regressors.
            periods : int
                number of steps to extend the DataFrame into the future
            n_historic_predictions : bool, int
                Includes historic data needed to predict `n_historic_predictions` timesteps,
                for which there are historic observances of the series 'y'.
                False: drop historic data except for needed inputs to predict future.
                True: include entire history.

        Returns
        -------
            pd.DataFrame
                input df with ``ds`` extended into future, ``y`` set to None,
                with future events and regressors added.

        Examples
        --------
            >>> from neuralprophet import NeuralProphet
            >>> m = NeuralProphet()
            >>> # set the model to expect these events
            >>> m = m.add_events(["playoff", "superbowl"])
            >>> # create the data df with events
            >>> history_df = m.create_df_with_events(df, events_df)
            >>> metrics = m.fit(history_df, freq="D")
            >>> # forecast with events known ahead
            >>> future = m.make_future_dataframe(
            >>>     history_df, events_df, periods=365, n_historic_predictions=180
            >>> )
            >>> # get 180 past and 365 future predictions.
            >>> forecast = m.predict(df=future)

        """
        df_dict, received_unnamed_df, received_dict_main = df_utils.convert_df_to_dict_or_copy_dict(df)
        df_dict_events, received_unnamed_events_df, received_dict = df_utils.convert_df_to_dict_or_copy_dict(events_df)
        df_dict_regressors, received_unnamed_regressors_df, received_dict = df_utils.convert_df_to_dict_or_copy_dict(
            regressors_df
        )
        if received_unnamed_events_df:
            df_dict_events = {key: df_dict_events["__df__"] for key in df_dict.keys()}
        elif df_dict_events is None:
            df_dict_events = {key: None for key in df_dict.keys()}
        else:
            df_utils.compare_dict_keys(df_dict, df_dict_events, "dataframes", "events")
        if received_unnamed_regressors_df:
            df_dict_regressors = {key: df_dict_regressors["__df__"] for key in df_dict.keys()}
        elif df_dict_regressors is None:
            df_dict_regressors = {key: None for key in df_dict.keys()}
        else:
            df_utils.compare_dict_keys(df_dict, df_dict_regressors, "dataframes", "regressors")

        df_future_dataframe = {}
        for key in df_dict.keys():
            df_future_dataframe[key] = self._make_future_dataframe(
                df=df_dict[key],
                events_df=df_dict_events[key],
                regressors_df=df_dict_regressors[key],
                periods=periods,
                n_historic_predictions=n_historic_predictions,
            )
        df_future = df_utils.convert_dict_to_df_or_copy_dict(
            df_future_dataframe, received_unnamed_df, received_dict_main
        )
        return df_future

    def predict_trend(self, df):
        """Predict only trend component of the model.

        Parameters
        ----------
            df : pd.DataFrame, dict
                dataframe or dict of dataframes containing column ``ds``, ``y`` with all data

        Returns
        -------
            pd.DataFrame, dict
                trend on prediction dates.
        """
        df_dict, received_unnamed_df, received_dict = df_utils.convert_df_to_dict_or_copy_dict(df)
        df_dict = self._check_dataframe(df_dict, check_y=False, exogenous=False)
        df_dict = self._normalize(df_dict)
        for df_name, df in df_dict.items():
            t = torch.from_numpy(np.expand_dims(df["t"].values, 1))
            trend = self.model.trend(t).squeeze().detach().numpy()
            data_params = self.config_normalization.get_data_params(df_name)
            trend = trend * data_params["y"].scale + data_params["y"].shift
            df_dict[df_name] = pd.DataFrame({"ds": df["ds"], "trend": trend})
        df = df_utils.convert_dict_to_df_or_copy_dict(df_dict, received_unnamed_df, received_dict)
        return df

    def predict_seasonal_components(self, df):
        """Predict seasonality components

        Parameters
        ----------
            df : pd.DataFrame, dict
                dataframe or dict of dataframes containing columns ``ds``, ``y`` with all data

        Returns
        -------
            pd.DataFrame, dict
                seasonal components with columns of name <seasonality component name>
        """
        df_dict, received_unnamed_df, received_dict = df_utils.convert_df_to_dict_or_copy_dict(df)
        df_dict = self._check_dataframe(df_dict, check_y=False, exogenous=False)
        df_dict = self._normalize(df_dict)
        for df_name, df in df_dict.items():
            dataset = time_dataset.TimeDataset(
                df,
                name=df_name,
                season_config=self.season_config,
                # n_lags=0,
                # n_forecasts=1,
                predict_mode=True,
                config_missing=self.config_missing,
            )
            loader = DataLoader(dataset, batch_size=min(4096, len(df)), shuffle=False, drop_last=False)
            predicted = {}
            for name in self.season_config.periods:
                predicted[name] = list()
            for inputs, _, _ in loader:
                for name in self.season_config.periods:
                    features = inputs["seasonalities"][name]
                    y_season = torch.squeeze(self.model.seasonality(features=features, name=name))
                    predicted[name].append(y_season.data.numpy())

            for name in self.season_config.periods:
                predicted[name] = np.concatenate(predicted[name])
                if self.season_config.mode == "additive":
                    data_params = self.config_normalization.get_data_params(df_name)
                    predicted[name] = predicted[name] * data_params["y"].scale
            df_dict[df_name] = pd.DataFrame({"ds": df["ds"], **predicted})
        df = df_utils.convert_dict_to_df_or_copy_dict(df_dict, received_unnamed_df, received_dict)
        return df

    def set_true_ar_for_eval(self, true_ar_weights):
        """Configures model to evaluate closeness of AR weights to true weights.

        Parameters
        ----------
            true_ar_weights : np.array
                true AR-parameters, if known.
        """
        self.true_ar_weights = true_ar_weights

    def highlight_nth_step_ahead_of_each_forecast(self, step_number=None):
        """Set which forecast step to focus on for metrics evaluation and plotting.

        Parameters
        ----------
            step_number : int
                i-th step ahead forecast to use for statistics and plotting.
        """
        if step_number is not None:
            assert step_number <= self.n_forecasts
        self.highlight_forecast_step_n = step_number
        return self

    def plot(self, fcst, ax=None, xlabel="ds", ylabel="y", figsize=(10, 6)):
        """Plot the NeuralProphet forecast, including history.

        Parameters
        ----------
            fcst : pd.DataFrame
                output of self.predict.
            ax : matplotlib axes
                optional, matplotlib axes on which to plot.
            xlabel : string
                label name on X-axis
            ylabel : string
                label name on Y-axis
            figsize : tuple
                width, height in inches. default: (10, 6)
        """
<<<<<<< HEAD
        df, received_unnamed_df, received_dict = df_utils.convert_df_to_dict_or_copy_dict(fcst)
        if len(df) > 1:
            log.error(
                "Many time series are present in the pd.DataFrame (more than one id). Use a for loop with groupby for plotting many time series."
            )
        if received_unnamed_df:
            fcst = df_utils.maybe_get_single_df_from_df_dict(df, received_unnamed_df)
        else:
            fcst = df_utils.convert_dict_to_df_or_copy_dict(df, received_unnamed_df, received_dict)
        if self.n_lags > 0:
=======
        if isinstance(fcst, dict):
            log.error("Received more than one DataFrame. Use a for loop for many dataframes.")
        if self.max_lags > 0:
>>>>>>> f9908395
            num_forecasts = sum(fcst["yhat1"].notna())
            if num_forecasts < self.n_forecasts:
                log.warning(
                    "Too few forecasts to plot a line per forecast step." "Plotting a line per forecast origin instead."
                )
                return self.plot_last_forecast(
                    fcst,
                    ax=ax,
                    xlabel=xlabel,
                    ylabel=ylabel,
                    figsize=figsize,
                    include_previous_forecasts=num_forecasts - 1,
                    plot_history_data=True,
                )
        return plot(
            fcst=fcst,
            ax=ax,
            xlabel=xlabel,
            ylabel=ylabel,
            figsize=figsize,
            highlight_forecast=self.highlight_forecast_step_n,
        )

    def plot_last_forecast(
        self,
        fcst,
        ax=None,
        xlabel="ds",
        ylabel="y",
        figsize=(10, 6),
        include_previous_forecasts=0,
        plot_history_data=None,
    ):
        """Plot the NeuralProphet forecast, including history.

        Parameters
        ----------
            fcst : pd.DataFrame
                output of self.predict.
            ax : matplotlib axes
                Optional, matplotlib axes on which to plot.
            xlabel : str
                label name on X-axis
            ylabel : str
                abel name on Y-axis
            figsize : tuple
                 width, height in inches. default: (10, 6)
            include_previous_forecasts : int
                number of previous forecasts to include in plot
            plot_history_data : bool
                specifies plot of historical data
        Returns
        -------
            matplotlib.axes.Axes
                plot of NeuralProphet forecasting
        """
        if self.max_lags == 0:
            raise ValueError("Use the standard plot function for models without lags.")
<<<<<<< HEAD
        df, received_unnamed_df, received_dict = df_utils.convert_df_to_dict_or_copy_dict(fcst)
        if len(df) > 1:
            log.error(
                "Many time series are present in the pd.DataFrame (more than one id). Use a for loop with groupby for plotting many time series."
            )
        fcst = df_utils.maybe_get_single_df_from_df_dict(df, received_unnamed_df)
=======
        if isinstance(fcst, dict):
            log.error("Received more than one DataFrame. Use a for loop for many dataframes.")
>>>>>>> f9908395
        if plot_history_data is None:
            fcst = fcst[-(include_previous_forecasts + self.n_forecasts + self.max_lags) :]
        elif plot_history_data is False:
            fcst = fcst[-(include_previous_forecasts + self.n_forecasts) :]
        elif plot_history_data is True:
            fcst = fcst
        fcst = utils.fcst_df_to_last_forecast(fcst, n_last=1 + include_previous_forecasts)
        return plot(
            fcst=fcst,
            ax=ax,
            xlabel=xlabel,
            ylabel=ylabel,
            figsize=figsize,
            highlight_forecast=self.highlight_forecast_step_n,
            line_per_origin=True,
        )

    def plot_components(self, fcst, figsize=None, residuals=False):
        """Plot the NeuralProphet forecast components.

        Parameters
        ----------
            fcst : pd.DataFrame
                output of self.predict
            figsize : tuple
                width, height in inches.

                Note
                ----
                None (default):  automatic (10, 3 * npanel)

        Returns
        -------
            matplotlib.axes.Axes
                plot of NeuralProphet components
        """
        df, received_unnamed_df, received_dict = df_utils.convert_df_to_dict_or_copy_dict(fcst)
        if len(df) > 1:
            log.error(
                "Many time series are present in the pd.DataFrame (more than one id). Use a for loop with groupby for plotting many time series."
            )
        if received_unnamed_df:
            fcst = df_utils.maybe_get_single_df_from_df_dict(df, received_unnamed_df)
        else:
            fcst = df_utils.convert_dict_to_df_or_copy_dict(df, received_unnamed_df, received_dict)
        return plot_components(
            m=self,
            fcst=fcst,
            figsize=figsize,
            forecast_in_focus=self.highlight_forecast_step_n,
            residuals=residuals,
        )

    def plot_parameters(self, weekly_start=0, yearly_start=0, figsize=None, df_name=None):
        """Plot the NeuralProphet forecast components.

        Parameters
        ----------
            weekly_start : int
                specifying the start day of the weekly seasonality plot.

                Note
                ----
                0 (default) starts the week on Sunday. 1 shifts by 1 day to Monday, and so on.
            yearly_start : int
                specifying the start day of the yearly seasonality plot.

                Note
                ----
                0 (default) starts the year on Jan 1. 1 shifts by 1 day to Jan 2, and so on.
            df_name : str
                name of dataframe to refer to data params from original keys of train dataframes (used for local normalization in global modeling)
            figsize : tuple
                width, height in inches.

                Note
                ----
                None (default):  automatic (10, 3 * npanel)

        Returns
        -------
            matplotlib.axes.Axes
                plot of NeuralProphet forecasting
        """
        return plot_parameters(
            m=self,
            forecast_in_focus=self.highlight_forecast_step_n,
            weekly_start=weekly_start,
            yearly_start=yearly_start,
            figsize=figsize,
            df_name=df_name,
        )

    def _init_model(self):
        """Build Pytorch model with configured hyperparamters.

        Returns
        -------
            TimeNet model
        """
        self.model = time_net.TimeNet(
            config_trend=self.config_trend,
            config_season=self.season_config,
            config_covar=self.config_covar,
            config_regressors=self.regressors_config,
            config_events=self.events_config,
            config_holidays=self.country_holidays_config,
            n_forecasts=self.n_forecasts,
            n_lags=self.n_lags,
            num_hidden_layers=self.config_model.num_hidden_layers,
            d_hidden=self.config_model.d_hidden,
        )
        log.debug(self.model)
        return self.model

    def _create_dataset(self, df_dict, predict_mode):
        """Construct dataset from dataframe.

        (Configured Hyperparameters can be overridden by explicitly supplying them.
        Useful to predict a single model component.)

        Parameters
        ----------
            df_dict : dict
                containing pd.DataFrames of original and normalized columns ``ds``, ``y``, ``t``, ``y_scaled``
            df : pd.DataFrame, dict
                dataframe or dict of dataframes containing column ``ds``, ``y`` and
                normalized columns normalized columns ``ds``, ``y``, ``t``, ``y_scaled``
            predict_mode : bool
                specifies predict mode

                Options
                    * ``False``: includes target values.
                    * ``True``: does not include targets but includes entire dataset as input

        Returns
        -------
            TimeDataset
        """
        return time_dataset.GlobalTimeDataset(
            df_dict,
            predict_mode=predict_mode,
            n_lags=self.n_lags,
            n_forecasts=self.n_forecasts,
            season_config=self.season_config,
            events_config=self.events_config,
            country_holidays_config=self.country_holidays_config,
            covar_config=self.config_covar,
            regressors_config=self.regressors_config,
            config_missing=self.config_missing,
        )

    def __handle_missing_data(self, df, freq, predicting):
        """Checks and normalizes new data

        Data is also auto-imputed, unless impute_missing is set to ``False``.

        Parameters
        ----------
            df : pd.DataFrame
                dataframe containing column ``ds``, ``y`` with all data
            freq : str
                data step sizes. Frequency of data recording,

                Note
                ----
                Any valid frequency for pd.date_range, such as ``5min``, ``D``, ``MS`` or ``auto`` (default) to automatically set frequency.
            predicting : bool
                when no lags, allow NA values in ``y`` of forecast series or ``y`` to miss completely

        Returns
        -------
            pd.DataFrame
                preprocessed dataframe
        """
        if self.max_lags == 0 and not predicting:
            # we can drop rows with NA in y
            sum_na = sum(df["y"].isna())
            if sum_na > 0:
                df = df[df["y"].notna()]
                log.info("dropped {} NAN row in 'y'".format(sum_na))

        # add missing dates for autoregression modelling
        if self.max_lags > 0:
            df, missing_dates = df_utils.add_missing_dates_nan(df, freq=freq)
            if missing_dates > 0:
                if self.config_missing.impute_missing:
                    log.info("{} missing dates added.".format(missing_dates))
                # FIX Issue#52
                # Comment error raising to allow missing data for autoregression flow.
                #    else:
                #        raise ValueError(
                #            "{} missing dates found. Please preprocess data manually or set impute_missing to True.".format(
                #                missing_dates
                #            )
                #        )
                # END FIX

        if self.regressors_config is not None:
            # if future regressors, check that they are not nan at end, else drop
            # we ignore missing events, as those will be filled in with zeros.
            reg_nan_at_end = 0
            for col in self.regressors_config.keys():
                col_nan_at_end = 0
                while len(df) > col_nan_at_end and df[col].isnull().iloc[-(1 + col_nan_at_end)]:
                    col_nan_at_end += 1
                reg_nan_at_end = max(reg_nan_at_end, col_nan_at_end)
            if reg_nan_at_end > 0:
                # drop rows at end due to missing future regressors
                df = df[:-reg_nan_at_end]
                log.info("Dropped {} rows at end due to missing future regressor values.".format(reg_nan_at_end))

        df_end_to_append = None
        nan_at_end = 0
        while len(df) > nan_at_end and df["y"].isnull().iloc[-(1 + nan_at_end)]:
            nan_at_end += 1
        if nan_at_end > 0:
            if predicting:
                # allow nans at end - will re-add at end
                if self.n_forecasts > 1 and self.n_forecasts < nan_at_end:
                    # check that not more than n_forecasts nans, else drop surplus
                    df = df[: -(nan_at_end - self.n_forecasts)]
                    # correct new length:
                    nan_at_end = self.n_forecasts
                    log.info(
                        "Detected y to have more NaN values than n_forecast can predict. "
                        "Dropped {} rows at end.".format(nan_at_end - self.n_forecasts)
                    )
                df_end_to_append = df[-nan_at_end:]
                df = df[:-nan_at_end]
            else:
                # training - drop nans at end
                df = df[:-nan_at_end]
                log.info(
                    "Dropped {} consecutive nans at end. "
                    "Training data can only be imputed up to last observation.".format(nan_at_end)
                )

        # impute missing values
        data_columns = []
        if self.max_lags > 0:
            data_columns.append("y")
        if self.config_covar is not None:
            data_columns.extend(self.config_covar.keys())
        if self.regressors_config is not None:
            data_columns.extend(self.regressors_config.keys())
        if self.events_config is not None:
            data_columns.extend(self.events_config.keys())
        for column in data_columns:
            sum_na = sum(df[column].isnull())
            if sum_na > 0:
                log.warning("{} missing values in column {} were detected in total. ".format(sum_na, column))
                if self.config_missing.impute_missing:
                    # use 0 substitution for holidays and events missing values
                    if self.events_config is not None and column in self.events_config.keys():
                        df[column].fillna(0, inplace=True)
                        remaining_na = 0
                    else:
                        df.loc[:, column], remaining_na = df_utils.fill_linear_then_rolling_avg(
                            df[column],
                            limit_linear=self.config_missing.impute_linear,
                            rolling=self.config_missing.impute_rolling,
                        )
                    log.info("{} NaN values in column {} were auto-imputed.".format(sum_na - remaining_na, column))
                    if remaining_na > 0:
                        log.warning(
                            "More than {} consecutive missing values encountered in column {}. "
                            "{} NA remain after auto-imputation. ".format(
                                2 * self.config_missing.impute_linear + self.config_missing.impute_rolling,
                                column,
                                remaining_na,
                            )
                        )
                # FIX Issue#52
                # Comment error raising to allow missing data for autoregression flow.
                # else:  # fail because set to not impute missing
                #    raise ValueError(
                #        "Missing values found. " "Please preprocess data manually or set impute_missing to True."
                #    )
                # END FIX
        if df_end_to_append is not None:
            df = df.append(df_end_to_append)
        return df

    def _handle_missing_data(self, df, freq, predicting=False):
        """Checks and normalizes new data

        Data is also auto-imputed, unless impute_missing is set to ``False``.

        Parameters
        ----------
            df : pd.DataFrame, dict
                dataframe or dict of dataframes containing column ``ds``, ``y`` with all data
            freq : str
                data step sizes. Frequency of data recording,

                Note
                ----
                Any valid frequency for pd.date_range, such as ``5min``, ``D``, ``MS`` or ``auto`` (default) to automatically set frequency.
            predicting (bool): when no lags, allow NA values in ``y`` of forecast series or ``y`` to miss completely

        Returns
        -------
            pre-processed df
        """
        df_dict, received_unnamed_df, received_dict = df_utils.convert_df_to_dict_or_copy_dict(df)
        df_handled_missing_dict = {}
        for key, df_i in df_dict.items():
            df_handled_missing_dict[key] = self.__handle_missing_data(df_i, freq, predicting)

        df_handled_missing_dict = df_utils.convert_dict_to_df_or_copy_dict(
            df_handled_missing_dict, received_unnamed_df, received_dict
        )
        return df_handled_missing_dict

    def _check_dataframe(self, df, check_y=True, exogenous=True):
        """Performs basic data sanity checks and ordering

        Prepare dataframe for fitting or predicting.

        Parameters
        ----------
            df : pd.DataFrame, dict
                dataframe or dict of dataframes containing column ``ds``, ``y`` with all data
            check_y : bool
                if df must have series values

                Note
                ----
                set to True if training or predicting with autoregression
            exogenous : bool
                whether to check covariates, regressors and events column names

        Returns
        -------
            pd.DataFrame
                checked dataframe
        """
        df_dict, received_unnamed_df, received_dict = df_utils.convert_df_to_dict_or_copy_dict(df)
        checked_df = {}
        for key, df_i in df_dict.items():
            checked_df[key] = df_utils._check_dataframe(
                df=df_i,
                check_y=check_y,
                covariates=self.config_covar if exogenous else None,
                regressors=self.regressors_config if exogenous else None,
                events=self.events_config if exogenous else None,
            )
        checked_df = df_utils.convert_dict_to_df_or_copy_dict(checked_df, received_unnamed_df, received_dict)
        return checked_df

    def _validate_column_name(self, name, events=True, seasons=True, regressors=True, covariates=True):
        """Validates the name of a seasonality, event, or regressor.

        Parameters
        ----------
            name : str
                name of seasonality, event or regressor
            events : bool
                check if name already used for event
            seasons : bool
                check if name already used for seasonality
            regressors : bool
                check if name already used for regressor
        """
        reserved_names = [
            "trend",
            "additive_terms",
            "daily",
            "weekly",
            "yearly",
            "events",
            "holidays",
            "zeros",
            "extra_regressors_additive",
            "yhat",
            "extra_regressors_multiplicative",
            "multiplicative_terms",
            "ids",
        ]
        rn_l = [n + "_lower" for n in reserved_names]
        rn_u = [n + "_upper" for n in reserved_names]
        reserved_names.extend(rn_l)
        reserved_names.extend(rn_u)
        reserved_names.extend(["ds", "y", "cap", "floor", "y_scaled", "cap_scaled"])
        if name in reserved_names:
            raise ValueError("Name {name!r} is reserved.".format(name=name))
        if events and self.events_config is not None:
            if name in self.events_config.keys():
                raise ValueError("Name {name!r} already used for an event.".format(name=name))
        if events and self.country_holidays_config is not None:
            if name in self.country_holidays_config.holiday_names:
                raise ValueError(
                    "Name {name!r} is a holiday name in {country_holidays}.".format(
                        name=name, country_holidays=self.country_holidays_config.country
                    )
                )
        if seasons and self.season_config is not None:
            if name in self.season_config.periods:
                raise ValueError("Name {name!r} already used for a seasonality.".format(name=name))
        if covariates and self.config_covar is not None:
            if name in self.config_covar:
                raise ValueError("Name {name!r} already used for an added covariate.".format(name=name))
        if regressors and self.regressors_config is not None:
            if name in self.regressors_config.keys():
                raise ValueError("Name {name!r} already used for an added regressor.".format(name=name))

    def _normalize(self, df_dict):
        """Apply data scales.

        Applies data scaling factors to df using data_params.

        Parameters
        ----------
            df : pd.DataFrame, dict
                dataframe or dict of dataframes containing column ``ds``, ``y`` with all data

        Returns
        -------
            df_dict: dict of pd.DataFrame, normalized
        """
        df_dict, _, _ = df_utils.convert_df_to_dict_or_copy_dict(df_dict)
        for df_name, df_i in df_dict.items():
            data_params = self.config_normalization.get_data_params(df_name)
            df_dict[df_name] = df_utils.normalize(df_i, data_params)
        return df_dict

    def _init_train_loader(self, df_dict):
        """Executes data preparation steps and initiates training procedure.

        Parameters
        ----------
            df : pd.DataFrame, dict
                dataframe or dict of dataframes containing column ``ds``, ``y`` with all data

        Returns
        -------
            torch DataLoader
        """
        if not isinstance(df_dict, dict):
            raise ValueError("df_dict must be a dict of pd.DataFrames.")
        # if not self.fitted:
        self.config_normalization.init_data_params(
            df_dict=df_dict,
            covariates_config=self.config_covar,
            regressor_config=self.regressors_config,
            events_config=self.events_config,
        )

        df_dict = self._normalize(df_dict)
        # if not self.fitted:
        if self.config_trend.changepoints is not None:
            # scale user-specified changepoint times
            self.config_trend.changepoints = self._normalize(
                {"__df__": pd.DataFrame({"ds": pd.Series(self.config_trend.changepoints)})}
            )["__df__"]["t"].values

        df_merged, _ = df_utils.join_dataframes(df_dict)
        df_merged = df_merged.sort_values("ds")
        df_merged.drop_duplicates(inplace=True, keep="first", subset=["ds"])

        self.season_config = utils.set_auto_seasonalities(df_merged, season_config=self.season_config)
        if self.country_holidays_config is not None:
            self.country_holidays_config.init_holidays(df_merged)

        dataset = self._create_dataset(df_dict, predict_mode=False)  # needs to be called after set_auto_seasonalities
        self.config_train.set_auto_batch_epoch(n_data=len(dataset))

        loader = DataLoader(dataset, batch_size=self.config_train.batch_size, shuffle=True)

        # if not self.fitted:
        self.model = self._init_model()  # needs to be called after set_auto_seasonalities

        if self.config_train.learning_rate is None:
            self.config_train.learning_rate = self.config_train.find_learning_rate(self.model, dataset)
            log.info("lr-range-test selected learning rate: {:.2E}".format(self.config_train.learning_rate))
        self.optimizer = self.config_train.get_optimizer(self.model.parameters())
        self.scheduler = self.config_train.get_scheduler(self.optimizer, steps_per_epoch=len(loader))
        return loader

    ## PR CHANGES: Adapt for dataframe with ids. Replce df_dict with df
    def _init_val_loader(self, df_dict):
        """Executes data preparation steps and initiates evaluation procedure.

        Parameters
        ----------
            df : pd.DataFrame, dict
                dataframe or dict of dataframes containing column ``ds``, ``y`` with all data

        Returns
        -------
            torch DataLoader
        """
        ## PR CHANGES: Check for ids col
        df_dict = self._normalize(df_dict)
        dataset = self._create_dataset(df_dict, predict_mode=False)
        loader = DataLoader(dataset, batch_size=min(1024, len(dataset)), shuffle=False, drop_last=False)
        return loader

    def _get_time_based_sample_weight(self, t):
        weight = torch.ones_like(t)
        if self.config_train.newer_samples_weight > 1.0:
            end_w = self.config_train.newer_samples_weight
            start_t = self.config_train.newer_samples_start
            time = (t.detach() - start_t) / (1.0 - start_t)
            time = torch.maximum(torch.zeros_like(time), time)
            time = torch.minimum(torch.ones_like(time), time)  # time = 0 to 1
            time = np.pi * (time - 1.0)  # time =  -pi to 0
            time = 0.5 * torch.cos(time) + 0.5  # time =  0 to 1
            # scales end to be end weight times bigger than start weight
            # with end weight being 1.0
            weight = (1.0 + time * (end_w - 1.0)) / end_w
        return weight

    def _train_epoch(self, e, loader):
        """Make one complete iteration over all samples in dataloader and update model after each batch.

        Parameters
        ----------
            e : int
                current epoch number
            loader : torch DataLoader
                Training Dataloader
        """
        self.model.train()
        for i, (inputs, targets, meta) in enumerate(loader):
            # Run forward calculation
            predicted = self.model.forward(inputs)
            # Compute loss. no reduction.
            loss = self.config_train.loss_func(predicted, targets)
            # Weigh newer samples more.
            loss = loss * self._get_time_based_sample_weight(t=inputs["time"])
            loss = loss.mean()
            # Regularize.
            loss, reg_loss = self._add_batch_regualarizations(loss, e, i / float(len(loader)))
            self.optimizer.zero_grad()
            loss.backward()
            self.optimizer.step()
            self.scheduler.step()
            if self.metrics is not None:
                self.metrics.update(
                    predicted=predicted.detach(), target=targets.detach(), values={"Loss": loss, "RegLoss": reg_loss}
                )
        if self.metrics is not None:
            return self.metrics.compute(save=True)
        else:
            return None

    def _add_batch_regualarizations(self, loss, e, iter_progress):
        """Add regulatization terms to loss, if applicable

        Parameters
        ----------
            loss : torch.Tensor, scalar
                current batch loss
            e : int
                current epoch number
            iter_progress : float
                this epoch's progress of iterating over dataset [0, 1]

        Returns
        -------
            loss, reg_loss
        """
        delay_weight = self.config_train.get_reg_delay_weight(e, iter_progress)

        reg_loss = torch.zeros(1, dtype=torch.float, requires_grad=False)
        if delay_weight > 0:
            # Add regularization of AR weights - sparsify
            if self.max_lags > 0 and self.config_ar.reg_lambda is not None:
                reg_ar = self.config_ar.regularize(self.model.ar_weights)
                reg_ar = torch.sum(reg_ar).squeeze() / self.n_forecasts
                reg_loss += self.config_ar.reg_lambda * reg_ar

            # Regularize trend to be smoother/sparse
            l_trend = self.config_trend.trend_reg
            if self.config_trend.n_changepoints > 0 and l_trend is not None and l_trend > 0:
                reg_trend = utils.reg_func_trend(
                    weights=self.model.get_trend_deltas,
                    threshold=self.config_train.trend_reg_threshold,
                )
                reg_loss += l_trend * reg_trend

            # Regularize seasonality: sparsify fourier term coefficients
            l_season = self.config_train.reg_lambda_season
            if self.model.season_dims is not None and l_season is not None and l_season > 0:
                for name in self.model.season_params.keys():
                    reg_season = utils.reg_func_season(self.model.season_params[name])
                    reg_loss += l_season * reg_season

            # Regularize events: sparsify events features coefficients
            if self.events_config is not None or self.country_holidays_config is not None:
                reg_events_loss = utils.reg_func_events(self.events_config, self.country_holidays_config, self.model)
                reg_loss += reg_events_loss

            # Regularize regressors: sparsify regressor features coefficients
            if self.regressors_config is not None:
                reg_regressor_loss = utils.reg_func_regressors(self.regressors_config, self.model)
                reg_loss += reg_regressor_loss

        reg_loss = delay_weight * reg_loss
        loss = loss + reg_loss
        return loss, reg_loss

    def _evaluate_epoch(self, loader, val_metrics):
        """Evaluates model performance.

        Parameters
        ----------
            loader : torch DataLoader
                instantiated Validation Dataloader (with TimeDataset)
            val_metrics : MetricsCollection
                alidation metrics to be computed.

        Returns
        -------
            dict with evaluation metrics
        """
        with torch.no_grad():
            self.model.eval()
            for inputs, targets, meta in loader:
                predicted = self.model.forward(inputs)
                val_metrics.update(predicted=predicted.detach(), target=targets.detach())
            val_metrics = val_metrics.compute(save=True)
        return val_metrics

    def _train(self, df_dict, df_val_dict=None, progress="bar"):
        """Execute model training procedure for a configured number of epochs.

        Parameters
        ----------
            df_dict : pd.DataFrame, dict
                dataframe or dict of dataframes containing column ``ds``, ``y`` with all data
            df_val_dict : pd.DataFrame, dict
                dataframe or dict of dataframes containing column ``ds``, ``y`` with validation data
            progress : str
                Method of progress display.

                Options
                    * (default) ``bar`` display updating progress bar (tqdm)
                    * ``print`` print out progress (fallback option)
                    * ``plot`` plot a live updating graph of the training loss, requires [live] install or livelossplot package installed.
                    * ``plot-all`` "plot" extended to all recorded metrics.

        Returns
        -------
            pd.DataFrame
                metrics
        """
        # parse progress arg
        progress_bar = False
        progress_print = False
        plot_live_loss = False
        plot_live_all_metrics = False
        if progress.lower() == "bar":
            progress_bar = True
        elif progress.lower() == "print":
            progress_print = True
        elif progress.lower() == "plot":
            plot_live_loss = True
        elif progress.lower() in ["plot-all", "plotall", "plot all"]:
            plot_live_loss = True
            plot_live_all_metrics = True
        elif not progress.lower() == "none":
            raise ValueError("received unexpected value for progress {}".format(progress))

        if self.metrics is None:
            log.info("No progress prints or plots possible because metrics are deactivated.")
            if df_val_dict is not None:
                log.warning("Ignoring supplied df_val as no metrics are specified.")
            if plot_live_loss or plot_live_all_metrics:
                log.warning("Can not plot live loss as no metrics are specified.")
                progress_bar = True
            if progress_print:
                log.warning("Can not print progress as no metrics are specified.")
            return self._train_minimal(df_dict, progress_bar=progress_bar)

        # set up data loader
        loader = self._init_train_loader(df_dict)
        # set up Metrics
        if self.highlight_forecast_step_n is not None:
            self.metrics.add_specific_target(target_pos=self.highlight_forecast_step_n - 1)
        if not self.config_normalization.global_normalization:
            log.warning("When Global modeling with local normalization, metrics are displayed in normalized scale.")
        else:
            if not self.config_normalization.normalize == "off":
                self.metrics.set_shift_scale(
                    (
                        self.config_normalization.global_data_params["y"].shift,
                        self.config_normalization.global_data_params["y"].scale,
                    )
                )

        validate = df_val_dict is not None
        if validate:
            val_loader = self._init_val_loader(df_val_dict)
            val_metrics = metrics.MetricsCollection([m.new() for m in self.metrics.batch_metrics])

        # set up printing and plotting
        if plot_live_loss:
            try:
                from livelossplot import PlotLosses

                live_out = ["MatplotlibPlot"]
                if not progress_bar:
                    live_out.append("ExtremaPrinter")
                live_loss = PlotLosses(outputs=live_out)
                plot_live_loss = True
            except:
                log.warning(
                    "To plot live loss, please install neuralprophet[live]."
                    "Using pip: 'pip install neuralprophet[live]'"
                    "Or install the missing package manually: 'pip install livelossplot'",
                    exc_info=True,
                )
                plot_live_loss = False
                progress_bar = True
        if progress_bar:
            training_loop = tqdm(
                range(self.config_train.epochs),
                total=self.config_train.epochs,
                leave=log.getEffectiveLevel() <= 20,
            )
        else:
            training_loop = range(self.config_train.epochs)

        start = time.time()
        # run training loop
        for e in training_loop:
            metrics_live = OrderedDict({})
            self.metrics.reset()
            if validate:
                val_metrics.reset()
            # run epoch
            epoch_metrics = self._train_epoch(e, loader)
            # collect metrics
            if validate:
                val_epoch_metrics = self._evaluate_epoch(val_loader, val_metrics)
                print_val_epoch_metrics = {k + "_val": v for k, v in val_epoch_metrics.items()}
            else:
                val_epoch_metrics = None
                print_val_epoch_metrics = OrderedDict({})
            # print metrics
            if progress_bar:
                training_loop.set_description(f"Epoch[{(e+1)}/{self.config_train.epochs}]")
                training_loop.set_postfix(ordered_dict=epoch_metrics, **print_val_epoch_metrics)
            elif progress_print:
                metrics_string = utils.print_epoch_metrics(epoch_metrics, e=e, val_metrics=val_epoch_metrics)
                if e == 0:
                    log.info(metrics_string.splitlines()[0])
                    log.info(metrics_string.splitlines()[1])
                else:
                    log.info(metrics_string.splitlines()[1])
            # plot metrics
            if plot_live_loss:
                metrics_train = list(epoch_metrics)
                metrics_live["log-{}".format(metrics_train[0])] = np.log(epoch_metrics[metrics_train[0]])
                if plot_live_all_metrics and len(metrics_train) > 1:
                    for i in range(1, len(metrics_train)):
                        metrics_live["{}".format(metrics_train[i])] = epoch_metrics[metrics_train[i]]
                if validate:
                    metrics_val = list(val_epoch_metrics)
                    metrics_live["val_log-{}".format(metrics_val[0])] = np.log(val_epoch_metrics[metrics_val[0]])
                    if plot_live_all_metrics and len(metrics_val) > 1:
                        for i in range(1, len(metrics_val)):
                            metrics_live["val_{}".format(metrics_val[i])] = val_epoch_metrics[metrics_val[i]]
                live_loss.update(metrics_live)
                if e % (1 + self.config_train.epochs // 20) == 0 or e + 1 == self.config_train.epochs:
                    live_loss.send()

        # return metrics as df
        log.debug("Train Time: {:8.3f}".format(time.time() - start))
        log.debug("Total Batches: {}".format(self.metrics.total_updates))
        metrics_df = self.metrics.get_stored_as_df()
        if validate:
            metrics_df_val = val_metrics.get_stored_as_df()
            for col in metrics_df_val.columns:
                metrics_df["{}_val".format(col)] = metrics_df_val[col]
        return metrics_df

    def _train_minimal(self, df_dict, progress_bar=False):
        """Execute minimal model training procedure for a configured number of epochs.

        Parameters
        ----------
            df_dict : pd.DataFrame, dict
                dataframe or dict of dataframes containing column ``ds``, ``y`` with all data

        Returns
        -------
            None
        """
        loader = self._init_train_loader(df_dict)
        if progress_bar:
            training_loop = tqdm(
                range(self.config_train.epochs),
                total=self.config_train.epochs,
                leave=log.getEffectiveLevel() <= 20,
            )
        else:
            training_loop = range(self.config_train.epochs)
        for e in training_loop:
            if progress_bar:
                training_loop.set_description(f"Epoch[{(e+1)}/{self.config_train.epochs}]")
            _ = self._train_epoch(e, loader)

    def _eval_true_ar(self):
        assert self.max_lags > 0
        if self.highlight_forecast_step_n is None:
            if self.max_lags > 1:
                raise ValueError("Please define forecast_lag for sTPE computation")
            forecast_pos = 1
        else:
            forecast_pos = self.highlight_forecast_step_n
        weights = self.model.ar_weights.detach().numpy()
        weights = weights[forecast_pos - 1, :][::-1]
        sTPE = utils.symmetric_total_percentage_error(self.true_ar_weights, weights)
        log.info("AR parameters: ", self.true_ar_weights, "\n", "Model weights: ", weights)
        return sTPE

    def _evaluate(self, loader):
        """Evaluates model performance.

        Parameters
        ----------
            loader : torch DataLoader
                instantiated Validation Dataloader (with TimeDataset)

        Returns
        -------
            pd.DataFrame
                evaluation metrics
        """
        val_metrics = metrics.MetricsCollection([m.new() for m in self.metrics.batch_metrics])
        if self.highlight_forecast_step_n is not None:
            val_metrics.add_specific_target(target_pos=self.highlight_forecast_step_n - 1)
        ## Run
        val_metrics_dict = self._evaluate_epoch(loader, val_metrics)

        if self.true_ar_weights is not None:
            val_metrics_dict["sTPE"] = self._eval_true_ar()
        log.info("Validation metrics: {}".format(utils.print_epoch_metrics(val_metrics_dict)))
        val_metrics_df = val_metrics.get_stored_as_df()
        return val_metrics_df

    def _make_future_dataframe(self, df, events_df, regressors_df, periods, n_historic_predictions):
        if periods == 0 and n_historic_predictions is True:
            log.warning(
                "Not extending df into future as no periods specified." "You can call predict directly instead."
            )
        df = df.copy(deep=True)
        _ = df_utils.infer_frequency(df, n_lags=self.max_lags, freq=self.data_freq)
        last_date = pd.to_datetime(df["ds"].copy(deep=True).dropna()).sort_values().max()
        if events_df is not None:
            events_df = events_df.copy(deep=True).reset_index(drop=True)
        if regressors_df is not None:
            regressors_df = regressors_df.copy(deep=True).reset_index(drop=True)
        if periods is None:
            periods = 1 if self.max_lags == 0 else self.n_forecasts
        else:
            assert periods >= 0

        if isinstance(n_historic_predictions, bool):
            if n_historic_predictions:
                n_historic_predictions = len(df) - self.max_lags
            else:
                n_historic_predictions = 0
        elif not isinstance(n_historic_predictions, int):
            log.error("non-integer value for n_historic_predictions set to zero.")
            n_historic_predictions = 0

        if periods == 0 and n_historic_predictions == 0:
            raise ValueError("Set either history or future to contain more than zero values.")

        # check for external regressors known in future
        if self.regressors_config is not None and periods > 0:
            if regressors_df is None:
                raise ValueError("Future values of all user specified regressors not provided")
            else:
                for regressor in self.regressors_config.keys():
                    if regressor not in regressors_df.columns:
                        raise ValueError("Future values of user specified regressor {} not provided".format(regressor))

        if len(df) < self.max_lags:
            raise ValueError("Insufficient data for a prediction")
        elif len(df) < self.max_lags + n_historic_predictions:
            log.warning(
                "Insufficient data for {} historic forecasts, reduced to {}.".format(
                    n_historic_predictions, len(df) - self.max_lags
                )
            )
            n_historic_predictions = len(df) - self.max_lags
        if (n_historic_predictions + self.max_lags) == 0:
            df = pd.DataFrame(columns=df.columns)
        else:
            df = df[-(self.max_lags + n_historic_predictions) :]
            if np.isnan(df["y"]).any():
                raise ValueError(
                    "Data used for historic forecasts contains NaN values. "
                    "Please ensure there are no NaN values within the last {} entries of the df".format(
                        self.max_lags + n_historic_predictions
                    )
                )

        if len(df) > 0:
            if len(df.columns) == 1 and "ds" in df:
                assert self.max_lags == 0
                df = self._check_dataframe(df, check_y=False, exogenous=False)
            else:
                df = self._check_dataframe(df, check_y=self.max_lags > 0, exogenous=True)

        # future data
        # check for external events known in future
        if self.events_config is not None and periods > 0 and events_df is None:
            log.warning(
                "Future values not supplied for user specified events. "
                "All events being treated as not occurring in future"
            )

        if self.max_lags > 0:
            if periods > 0 and periods != self.n_forecasts:
                periods = self.n_forecasts
                log.warning(
                    "Number of forecast steps is defined by n_forecasts. " "Adjusted to {}.".format(self.n_forecasts)
                )

        if periods > 0:
            future_df = df_utils.make_future_df(
                df_columns=df.columns,
                last_date=last_date,
                periods=periods,
                freq=self.data_freq,
                events_config=self.events_config,
                events_df=events_df,
                regressor_config=self.regressors_config,
                regressors_df=regressors_df,
            )
            if len(df) > 0:
                df = df.append(future_df)
            else:
                df = future_df
        df.reset_index(drop=True, inplace=True)
        return df

    def _get_maybe_extend_periods(self, df):
        periods_add = 0
        nan_at_end = 0
        while len(df) > nan_at_end and df["y"].isnull().iloc[-(1 + nan_at_end)]:
            nan_at_end += 1
        if self.max_lags > 0:
            if self.regressors_config is None:
                # if dataframe has already been extended into future,
                # don't extend beyond n_forecasts.
                periods_add = max(0, self.n_forecasts - nan_at_end)
            else:
                # can not extend as we lack future regressor values.
                periods_add = 0
        return periods_add

    def _maybe_extend_df(self, df_dict):
        periods_add = {}
        for df_name, df in df_dict.items():
            _ = df_utils.infer_frequency(df, n_lags=self.max_lags, freq=self.data_freq)
            # to get all forecasteable values with df given, maybe extend into future:
            periods_add[df_name] = self._get_maybe_extend_periods(df)
            if periods_add[df_name] > 0:
                # This does not include future regressors or events.
                # periods should be 0 if those are configured.
                last_date = pd.to_datetime(df["ds"].copy(deep=True)).sort_values().max()
                future_df = df_utils.make_future_df(
                    df_columns=df.columns,
                    last_date=last_date,
                    periods=periods_add[df_name],
                    freq=self.data_freq,
                )
                df = df.append(future_df)
                df.reset_index(drop=True, inplace=True)
            df_dict[df_name] = df.copy(deep=True)
        return df_dict, periods_add

    def _prepare_dataframe_to_predict(self, df_dict):
        for df_name, df in df_dict.items():
            df = df.copy(deep=True)
            _ = df_utils.infer_frequency(df, n_lags=self.max_lags, freq=self.data_freq)
            # check if received pre-processed df
            if "y_scaled" in df.columns or "t" in df.columns:
                raise ValueError(
                    "DataFrame has already been normalized. " "Please provide raw dataframe or future dataframe."
                )
            # Checks
            if len(df) == 0 or len(df) < self.max_lags:
                raise ValueError("Insufficient data to make predictions.")
            if len(df.columns) == 1 and "ds" in df:
                if self.max_lags != 0:
                    raise ValueError("only datestamps provided but y values needed for auto-regression.")
                df = self._check_dataframe(df, check_y=False, exogenous=False)
            else:
                df = self._check_dataframe(df, check_y=self.max_lags > 0, exogenous=False)
                # fill in missing nans except for nans at end
                df = self._handle_missing_data(df, freq=self.data_freq, predicting=True)
            df.reset_index(drop=True, inplace=True)
            df_dict[df_name] = df
        return df_dict

    def _predict_raw(self, df, df_name, include_components=False):
        """Runs the model to make predictions.

        Predictions are returned in raw vector format without decomposition.
        Predictions are given on a forecast origin basis, not on a target basis.

        Parameters
        ----------
            df : pd.DataFrame, dict
                dataframe or dict of dataframes containing column ``ds``, ``y`` with all data
            df_name : str
                name of the data params from which the current dataframe refers to (only in case of local_normalization)
            include_components : bool
                whether to return individual components of forecast

        Returns
        -------
            pd.Series
                timestamps referring to the start of the predictions.
            np.array
                array containing the forecasts
            dict[np.array]
                Dictionary of components containing an array of each components contribution to the forecast
        """
        df, received_unnamed_df, received_dict = df_utils.convert_df_to_dict_or_copy_dict(df)
        if len(df) > 1:
            raise ValueError(
                "Many time series are present in the pd.DataFrame (more than one id). Use a for loop with groupby for plotting many time series."
            )
        if received_unnamed_df:
            df = df_utils.maybe_get_single_df_from_df_dict(df, received_unnamed_df)
        else:
            df = df_utils.convert_dict_to_df_or_copy_dict(df, received_unnamed_df, received_dict)
        if "y_scaled" not in df.columns or "t" not in df.columns:
            raise ValueError("Received unprepared dataframe to predict. " "Please call predict_dataframe_to_predict.")
        dataset = self._create_dataset(df_dict={df_name: df}, predict_mode=True)
        loader = DataLoader(dataset, batch_size=min(1024, len(df)), shuffle=False, drop_last=False)
        if self.n_forecasts > 1:
            dates = df["ds"].iloc[self.max_lags : -self.n_forecasts + 1]
        else:
            dates = df["ds"].iloc[self.max_lags :]
        predicted_vectors = list()
        component_vectors = None

        with torch.no_grad():
            self.model.eval()
            for inputs, _, _ in loader:
                predicted = self.model.forward(inputs)
                predicted_vectors.append(predicted.detach().numpy())

                if include_components:
                    components = self.model.compute_components(inputs)
                    if component_vectors is None:
                        component_vectors = {name: [value.detach().numpy()] for name, value in components.items()}
                    else:
                        for name, value in components.items():
                            component_vectors[name].append(value.detach().numpy())

        predicted = np.concatenate(predicted_vectors)
        data_params = self.config_normalization.get_data_params(df_name)
        scale_y, shift_y = data_params["y"].scale, data_params["y"].shift
        predicted = predicted * scale_y + shift_y

        if include_components:
            components = {name: np.concatenate(value) for name, value in component_vectors.items()}
            for name, value in components.items():
                if "multiplicative" in name:
                    continue
                elif "event_" in name:
                    event_name = name.split("_")[1]
                    if self.events_config is not None and event_name in self.events_config:
                        if self.events_config[event_name].mode == "multiplicative":
                            continue
                    elif (
                        self.country_holidays_config is not None
                        and event_name in self.country_holidays_config.holiday_names
                    ):
                        if self.country_holidays_config.mode == "multiplicative":
                            continue
                elif "season" in name and self.season_config.mode == "multiplicative":
                    continue

                # scale additive components
                components[name] = value * scale_y
                if "trend" in name:
                    components[name] += shift_y
        else:
            components = None
        return dates, predicted, components

    def _convert_raw_predictions_to_raw_df(self, dates, predicted, components=None):
        """Turns forecast-origin-wise predictions into forecast-target-wise predictions.

        Parameters
        ----------
            dates : pd.Series
                timestamps referring to the start of the predictions.
            predicted : np.array
                Array containing the forecasts
            components : dict[np.array]
                Dictionary of components containing an array of each components' contribution to the forecast

        Returns
        -------
            pd. DataFrame
                columns ``ds``, ``y``, and [``step<i>``]

                Note
                ----
                where step<i> refers to the i-step-ahead prediction *made at* this row's datetime.
                e.g. the first forecast step0 is the prediction for this timestamp,
                the step1 is for the timestamp after, ...
                ... step3 is the prediction for 3 steps into the future,
                predicted using information up to (excluding) this datetime.
        """
        dates, received_unnamed_df, received_dict = df_utils.convert_df_to_dict_or_copy_dict(dates)
        if len(dates) > 1:
            raise ValueError(
                "Many time series are present in the pd.DataFrame (more than one id). Use a for loop with groupby for plotting many time series."
            )
        if received_unnamed_df:
            dates = df_utils.maybe_get_single_df_from_df_dict(dates, received_unnamed_df)
        else:
            dates = df_utils.convert_dict_to_df_or_copy_dict(dates, received_unnamed_df, received_dict)
        predicted_names = ["step{}".format(i) for i in range(self.n_forecasts)]
        all_data = predicted
        all_names = predicted_names
        if components is not None:
            for comp_name, comp_data in components.items():
                all_data = np.concatenate((all_data, comp_data), 1)
                all_names += ["{}{}".format(comp_name, i) for i in range(self.n_forecasts)]

        df_raw = pd.DataFrame(data=all_data, columns=all_names)
        df_raw.insert(0, "ds", dates.values)
        return df_raw

    def _reshape_raw_predictions_to_forecst_df(self, df, predicted, components):
        """Turns forecast-origin-wise predictions into forecast-target-wise predictions.

        Parameters
        ----------
            df : pd.DataFrame
                input dataframe
            predicted : np.array
                Array containing the forecasts
            components : dict[np.array]
                Dictionary of components containing an array of each components' contribution to the forecast

        Returns
        -------
            pd.DataFrame
                columns ``ds``, ``y``, ``trend`` and [``yhat<i>``]

                Note
                ----
                where yhat<i> refers to the i-step-ahead prediction for this row's datetime.
                e.g. yhat3 is the prediction for this datetime, predicted 3 steps ago, "3 steps old".
        """
        df, received_unnamed_df, received_dict = df_utils.convert_df_to_dict_or_copy_dict(df)
        if len(df) > 1:
            raise ValueError(
                "Many time series are present in the pd.DataFrame (more than one id). Use a for loop with groupby for plotting many time series."
            )
        if received_unnamed_df:
            df = df_utils.maybe_get_single_df_from_df_dict(df, received_unnamed_df)
        else:
            df = df_utils.convert_dict_to_df_or_copy_dict(df, received_unnamed_df, received_dict)
        cols = ["ds", "y"]  # cols to keep from df
        df_forecast = pd.concat((df[cols],), axis=1)
        # create a line for each forecast_lag
        # 'yhat<i>' is the forecast for 'y' at 'ds' from i steps ago.
        for forecast_lag in range(1, self.n_forecasts + 1):
            forecast = predicted[:, forecast_lag - 1]
            pad_before = self.max_lags + forecast_lag - 1
            pad_after = self.n_forecasts - forecast_lag
            yhat = np.concatenate(([None] * pad_before, forecast, [None] * pad_after))
            df_forecast["yhat{}".format(forecast_lag)] = yhat
            df_forecast["residual{}".format(forecast_lag)] = yhat - df_forecast["y"]
        if components is None:
            return df_forecast

        # else add components
        lagged_components = [
            "ar",
        ]
        if self.config_covar is not None:
            for name in self.config_covar.keys():
                lagged_components.append("lagged_regressor_{}".format(name))
        for comp in lagged_components:
            if comp in components:
                for forecast_lag in range(1, self.n_forecasts + 1):
                    forecast = components[comp][:, forecast_lag - 1]
                    pad_before = self.max_lags + forecast_lag - 1
                    pad_after = self.n_forecasts - forecast_lag
                    yhat = np.concatenate(([None] * pad_before, forecast, [None] * pad_after))
                    df_forecast["{}{}".format(comp, forecast_lag)] = yhat

        # only for non-lagged components
        for comp in components:
            if comp not in lagged_components:
                forecast_0 = components[comp][0, :]
                forecast_rest = components[comp][1:, self.n_forecasts - 1]
                yhat = np.concatenate(([None] * self.max_lags, forecast_0, forecast_rest))
                df_forecast[comp] = yhat
        return df_forecast<|MERGE_RESOLUTION|>--- conflicted
+++ resolved
@@ -742,123 +742,6 @@
 
     def split_df(self, df, freq="auto", valid_p=0.2, local_split=False):
         """Splits timeseries df into train and validation sets.
-<<<<<<< HEAD
-
-                Prevents leakage of targets. Sharing/Overbleed of inputs can be configured.
-                Also performs basic data checks and fills in missing data.
-
-                Parameters
-                ----------
-                    df : pd.DataFrame, dict
-                        dataframe or dict of dataframes containing column ``ds``, ``y`` with all data
-                    freq : str
-                        data step sizes. Frequency of data recording,
-
-                        Note
-                        ----
-                        Any valid frequency for pd.date_range, such as ``5min``, ``D``, ``MS`` or ``auto`` (default) to automatically set frequency.
-                    valid_p : float
-                        fraction of data to use for holdout validation set, targets will still never be shared.
-                    local_split : bool
-                        Each dataframe will be split according to valid_p locally (in case of dict of dataframes
-
-                Returns
-                -------
-                    tuple of two pd.DataFrames
-
-                        training data
-
-                        validation data
-
-                See Also
-                --------
-                    crossvalidation_split_df : Splits timeseries data in k folds for crossvalidation.
-                    double_crossvalidation_split_df : Splits timeseries data in two sets of k folds for crossvalidation on training and testing data.
-
-        ## PR CHANGES: Adapt examples for dataframe with ids
-                Examples
-                --------
-                    >>> df1 = pd.DataFrame({'ds': pd.date_range(start='2022-12-01', periods=5,
-                    ...                     freq='D'), 'y': [9.59, 8.52, 8.18, 8.07, 7.89]})
-                    >>> df2 = pd.DataFrame({'ds': pd.date_range(start='2022-12-09', periods=5,
-                    ...                     freq='D'), 'y': [8.71, 8.09, 7.84, 7.65, 8.02]})
-                    >>> df3 = pd.DataFrame({'ds': pd.date_range(start='2022-12-09', periods=5,
-                    ...                     freq='D'), 'y': [7.67, 7.64, 7.55, 8.25, 8.3]})
-                    >>> df3
-                        ds	        y
-                    0	2022-12-09	7.67
-                    1	2022-12-10	7.64
-                    2	2022-12-11	7.55
-                    3	2022-12-12	8.25
-                    4	2022-12-13	8.30
-
-                One can define a dict with many time series.
-                    >>> df_dict = {'data1': df1, 'data2': df2, 'data3': df3}
-
-                You can split a single dataframe.
-                    >>> (df_train, df_val) = m.split_df(df3, valid_p=0.2)
-                    >>> df_train
-                        ds	        y
-                    0	2022-12-09	7.67
-                    1	2022-12-10	7.64
-                    2	2022-12-11	7.55
-                    3	2022-12-12	8.25
-                    >>> df_val
-                        ds	        y
-                    0	2022-12-13	8.3
-
-                You can also use a dict of dataframes (especially useful for global modeling), which will account for the time range of the whole group of time series as default.
-                    >>> (df_dict_train, df_dict_val) = m.split_df(df_dict, valid_p=0.2)
-                    >>> df_dict_train
-                    {'data1':           ds     y
-                    0 2022-12-01  9.59
-                    1 2022-12-02  8.52
-                    2 2022-12-03  8.18
-                    3 2022-12-04  8.07
-                    4 2022-12-05  7.89,
-                    'data2':           ds     y
-                    0 2022-12-09  8.71
-                    1 2022-12-10  8.09
-                    2 2022-12-11  7.84,
-                    'data3':           ds     y
-                    0 2022-12-09  7.67
-                    1 2022-12-10  7.64
-                    2 2022-12-11  7.55}
-                    >>> df_dict_val
-                    {'data2':           ds     y
-                    0 2022-12-12  7.65
-                    1 2022-12-13  8.02,
-                    'data3':           ds     y
-                    0 2022-12-12  8.25
-                    1 2022-12-13  8.30}
-
-                In some applications, splitting locally each time series may be helpful. In this case, one should set `local_split` to True.
-                    >>> (df_dict_train, df_dict_val) = m.split_df(df_dict, valid_p=0.2,
-                    ... local_split=True)
-                    >>> df_dict_train
-                    {'data1':           ds     y
-                    0 2022-12-01  9.59
-                    1 2022-12-02  8.52
-                    2 2022-12-03  8.18
-                    3 2022-12-04  8.07,
-                    'data2':           ds     y
-                    0 2022-12-09  8.71
-                    1 2022-12-10  8.09
-                    2 2022-12-11  7.84
-                    3 2022-12-12  7.65,
-                    'data3':           ds     y
-                    0 2022-12-09  7.67
-                    1 2022-12-10  7.64
-                    2 2022-12-11  7.55
-                    3 2022-12-12  8.25}
-                    >>> df_dict_val
-                    {'data1':           ds     y
-                    0 2022-12-05  7.89,
-                    'data2':           ds     y
-                    0 2022-12-13  8.02,
-                    'data3':           ds    y
-                    0 2022-12-13  8.3}
-=======
         Prevents leakage of targets. Sharing/Overbleed of inputs can be configured.
         Also performs basic data checks and fills in missing data, unless impute_missing is set to ``False``.
 
@@ -973,7 +856,6 @@
             0 2022-12-13  8.02,
             'data3':           ds    y
             0 2022-12-13  8.3}
->>>>>>> f9908395
         """
         df, received_unnamed_df, received_dict = df_utils.convert_df_to_dict_or_copy_dict(df)
         df = self._check_dataframe(df, check_y=False, exogenous=False)
@@ -1442,7 +1324,6 @@
             figsize : tuple
                 width, height in inches. default: (10, 6)
         """
-<<<<<<< HEAD
         df, received_unnamed_df, received_dict = df_utils.convert_df_to_dict_or_copy_dict(fcst)
         if len(df) > 1:
             log.error(
@@ -1452,12 +1333,7 @@
             fcst = df_utils.maybe_get_single_df_from_df_dict(df, received_unnamed_df)
         else:
             fcst = df_utils.convert_dict_to_df_or_copy_dict(df, received_unnamed_df, received_dict)
-        if self.n_lags > 0:
-=======
-        if isinstance(fcst, dict):
-            log.error("Received more than one DataFrame. Use a for loop for many dataframes.")
         if self.max_lags > 0:
->>>>>>> f9908395
             num_forecasts = sum(fcst["yhat1"].notna())
             if num_forecasts < self.n_forecasts:
                 log.warning(
@@ -1516,17 +1392,12 @@
         """
         if self.max_lags == 0:
             raise ValueError("Use the standard plot function for models without lags.")
-<<<<<<< HEAD
         df, received_unnamed_df, received_dict = df_utils.convert_df_to_dict_or_copy_dict(fcst)
         if len(df) > 1:
             log.error(
                 "Many time series are present in the pd.DataFrame (more than one id). Use a for loop with groupby for plotting many time series."
             )
         fcst = df_utils.maybe_get_single_df_from_df_dict(df, received_unnamed_df)
-=======
-        if isinstance(fcst, dict):
-            log.error("Received more than one DataFrame. Use a for loop for many dataframes.")
->>>>>>> f9908395
         if plot_history_data is None:
             fcst = fcst[-(include_previous_forecasts + self.n_forecasts + self.max_lags) :]
         elif plot_history_data is False:
