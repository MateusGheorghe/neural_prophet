from collections import OrderedDict
import numpy as np
import torch
import torch.nn as nn
import logging
from neuralprophet.utils import (
    season_config_to_model_dims,
    regressors_config_to_model_dims,
    events_config_to_model_dims,
)
from neuralprophet.df_utils import check_n_lags_and_n_covars

log = logging.getLogger("NP.time_net")


def new_param(dims):
    """Create and initialize a new torch Parameter.

    Parameters
    ----------
        dims : list or tuple
            Desired dimensions of parameter

    Returns
    -------
        nn.Parameter
            initialized Parameter
    """
    if len(dims) > 1:
        return nn.Parameter(nn.init.xavier_normal_(torch.randn(dims)), requires_grad=True)
    else:
        return nn.Parameter(torch.nn.init.xavier_normal_(torch.randn([1] + dims)).squeeze(0), requires_grad=True)


class TimeNet(nn.Module):
    """Linear time regression fun and some not so linear fun.

    A modular model that models classic time-series components
        * trend
        * seasonality
        * auto-regression (as AR-Net)
        * covariates (as AR-Net)
        * apriori regressors
        * events and holidays
    by using Neural Network components.
    The Auto-regression and covariate components can be configured as a deeper network (AR-Net).
    """

    def __init__(
        self,
        config_trend=None,
        config_season=None,
        config_covar=None,
        config_regressors=None,
        config_events=None,
        config_holidays=None,
        n_forecasts=1,
        n_lags=0,
        num_hidden_layers=0,
        d_hidden=None,
    ):
        """
<<<<<<< HEAD
        Args:
            config_trend (configure.Trend):
            config_season (configure.Season):
            config_covar (OrderedDict):
            config_regressors (OrderedDict): Configs of regressors with mode and index.
            config_events (OrderedDict):
            config_holidays (OrderedDict):
            n_forecasts (int): number of steps to forecast. Aka number of model outputs.
            n_lags (int): number of previous steps of time series used as input. Aka AR-order.
                0 (default): no auto-regression (if config_covar is None)
            num_hidden_layers (int): number of hidden layers (for AR-Net)
                0 (default): no hidden layers, corresponds to classic Auto-Regression
            d_hidden (int): dimensionality of hidden layers  (for AR-Net). ignored if no hidden layers.
                None (default): sets to n_lags + n_forecasts
=======
        Parameters
        ----------
            config_trend : configure.Trend

            config_season : configure.Season

            config_covar : OrderedDict

            config_regressors : OrderedDict
                Configs of regressors with mode and index.
            config_events : OrderedDict

            config_holidays : OrderedDict

            n_forecasts : int
                number of steps to forecast. Aka number of model outputs
            n_lags : int
                number of previous steps of time series used as input (aka AR-order)

                Note
                ----
                The default value is ``0``, which initializes no auto-regression.
            num_hidden_layers : int
                Number of hidden layers (for AR-Net)

                Note
                ----
                The default value is ``0``, which initializes no hidden layers (classic Auto-Regression).
            d_hidden : int
                Dimensionality of hidden layers  (for AR-Net).

                Note
                ----
                This parameter is ignored if no hidden layers are specified.

                Note
                ----
                The default value is set to ``None``, which sets to ``n_lags + n_forecasts``.
>>>>>>> f6f673cb
        """
        super(TimeNet, self).__init__()
        # General
        self.n_forecasts = n_forecasts

        # Bias
        self.bias = new_param(dims=[1])

        # Trend
        self.config_trend = config_trend
        if self.config_trend.growth in ["linear", "discontinuous"]:
            self.segmentwise_trend = self.config_trend.trend_reg == 0
            self.trend_k0 = new_param(dims=[1])
            if self.config_trend.n_changepoints > 0:
                if self.config_trend.changepoints is None:
                    # create equidistant changepoint times, including zero.
                    linear_t = np.arange(self.config_trend.n_changepoints + 1).astype(float)
                    linear_t = linear_t / (self.config_trend.n_changepoints + 1)
                    self.config_trend.changepoints = self.config_trend.changepoints_range * linear_t
                else:
                    self.config_trend.changepoints = np.insert(self.config_trend.changepoints, 0, 0.0)
                self.trend_changepoints_t = torch.tensor(
                    self.config_trend.changepoints, requires_grad=False, dtype=torch.float
                )
                self.trend_deltas = new_param(dims=[self.config_trend.n_changepoints + 1])  # including first segment
                if self.config_trend.growth == "discontinuous":
                    self.trend_m = new_param(dims=[self.config_trend.n_changepoints + 1])  # including first segment

        # Seasonalities
        self.config_season = config_season
        self.season_dims = season_config_to_model_dims(self.config_season)
        if self.season_dims is not None:
            if self.config_season.mode == "multiplicative" and self.config_trend is None:
                log.error("Multiplicative seasonality requires trend.")
                raise ValueError
            if self.config_season.mode not in ["additive", "multiplicative"]:
                log.error(
                    "Seasonality Mode {} not implemented. Defaulting to 'additive'.".format(self.config_season.mode)
                )
                self.config_season.mode = "additive"
            self.season_params = nn.ParameterDict(
                {name: new_param(dims=[dim]) for name, dim in self.season_dims.items()}
            )
            # self.season_params_vec = torch.cat([self.season_params[name] for name in self.season_params.keys()])

        # Events
        self.config_events = config_events
        self.config_holidays = config_holidays
        self.events_dims = events_config_to_model_dims(self.config_events, self.config_holidays)
        if self.events_dims is not None:
            n_additive_event_params = 0
            n_multiplicative_event_params = 0
            for event, configs in self.events_dims.items():
                if configs["mode"] not in ["additive", "multiplicative"]:
                    log.error("Event Mode {} not implemented. Defaulting to 'additive'.".format(configs["mode"]))
                    self.events_dims[event]["mode"] = "additive"
                if configs["mode"] == "additive":
                    n_additive_event_params += len(configs["event_indices"])
                elif configs["mode"] == "multiplicative":
                    if self.config_trend is None:
                        log.error("Multiplicative events require trend.")
                        raise ValueError
                    n_multiplicative_event_params += len(configs["event_indices"])
            self.event_params = nn.ParameterDict(
                {
                    "additive": new_param(dims=[n_additive_event_params]),
                    "multiplicative": new_param(dims=[n_multiplicative_event_params]),
                }
            )
        else:
            self.config_events = None
            self.config_holidays = None

        # Autoregression
        self.n_lags = n_lags
        self.num_hidden_layers = num_hidden_layers
        self.d_hidden = n_lags + n_forecasts if d_hidden is None else d_hidden
        if self.n_lags > 0:
            self.ar_net = nn.ModuleList()
            d_inputs = self.n_lags
            for i in range(self.num_hidden_layers):
                self.ar_net.append(nn.Linear(d_inputs, self.d_hidden, bias=True))
                d_inputs = self.d_hidden
            self.ar_net.append(nn.Linear(d_inputs, self.n_forecasts, bias=False))
            for lay in self.ar_net:
                nn.init.kaiming_normal_(lay.weight, mode="fan_in")

        # Covariates
        self.config_covar = config_covar
        if self.config_covar is not None:
            assert check_n_lags_and_n_covars(self.config_covar, n_lags) > 0
            self.covar_nets = nn.ModuleDict({})
            for covar in self.config_covar.keys():
                covar_net = nn.ModuleList()
                d_inputs = self.config_covar[covar].n_covars
                if self.config_covar[covar].as_scalar:
                    d_inputs = 1
                for i in range(self.num_hidden_layers):
                    covar_net.append(nn.Linear(d_inputs, self.d_hidden, bias=True))
                    d_inputs = self.d_hidden
                covar_net.append(nn.Linear(d_inputs, self.n_forecasts, bias=False))
                for lay in covar_net:
                    nn.init.kaiming_normal_(lay.weight, mode="fan_in")
                self.covar_nets[covar] = covar_net

        ## Regressors
        self.config_regressors = config_regressors
        self.regressors_dims = regressors_config_to_model_dims(config_regressors)
        if self.regressors_dims is not None:
            n_additive_regressor_params = 0
            n_multiplicative_regressor_params = 0
            for name, configs in self.regressors_dims.items():
                if configs["mode"] not in ["additive", "multiplicative"]:
                    log.error("Regressors mode {} not implemented. Defaulting to 'additive'.".format(configs["mode"]))
                    self.regressors_dims[name]["mode"] = "additive"
                if configs["mode"] == "additive":
                    n_additive_regressor_params += 1
                elif configs["mode"] == "multiplicative":
                    if self.config_trend is None:
                        log.error("Multiplicative regressors require trend.")
                        raise ValueError
                    n_multiplicative_regressor_params += 1

            self.regressor_params = nn.ParameterDict(
                {
                    "additive": new_param(dims=[n_additive_regressor_params]),
                    "multiplicative": new_param(dims=[n_multiplicative_regressor_params]),
                }
            )
        else:
            self.config_regressors = None

    @property
    def get_trend_deltas(self):
        """trend deltas for regularization.

        update if trend is modelled differently"""
        if self.config_trend is None or self.config_trend.n_changepoints < 1:
            return None
        elif self.segmentwise_trend:
            return self.trend_deltas - torch.cat((self.trend_k0, self.trend_deltas[:-1]))
        else:
            return self.trend_deltas

    @property
    def ar_weights(self):
        """sets property auto-regression weights for regularization. Update if AR is modelled differently"""
        return self.ar_net[0].weight

    def get_covar_weights(self, name):
        """sets property auto-regression weights for regularization. Update if AR is modelled differently"""
        return self.covar_nets[name][0].weight

    def get_event_weights(self, name):
        """
        Retrieve the weights of event features given the name

        Parameters
        ----------
            name : str
                Event name

        Returns
        -------
            OrderedDict
                Dict of the weights of all offsets corresponding to a particular event
        """

        event_dims = self.events_dims[name]
        mode = event_dims["mode"]

        if mode == "multiplicative":
            event_params = self.event_params["multiplicative"]
        else:
            assert mode == "additive"
            event_params = self.event_params["additive"]

        event_param_dict = OrderedDict({})
        for event_delim, indices in zip(event_dims["event_delim"], event_dims["event_indices"]):
            event_param_dict[event_delim] = event_params[indices]
        return event_param_dict

    def get_reg_weights(self, name):
        """
        Retrieve the weights of regressor features given the name

        Parameters
        ----------
            name : string
                Regressor name

        Returns
        -------
            torch.tensor
                Weight corresponding to the given regressor
        """

        regressor_dims = self.regressors_dims[name]
        mode = regressor_dims["mode"]
        index = regressor_dims["regressor_index"]

        if mode == "additive":
            regressor_params = self.regressor_params["additive"]
        if mode == "multiplicative":
            regressor_params = self.regressor_params["multiplicative"]

        return regressor_params[index]

    def _piecewise_linear_trend(self, t):
        """Piecewise linear trend, computed segmentwise or with deltas.

        Parameters
        ----------
            t : torch.Tensor, float
                normalized time of dimensions (batch, n_forecasts)

        Returns
        -------
            torch.Tensor
                Trend component, same dimensions as input t
        """
        past_next_changepoint = t.unsqueeze(2) >= torch.unsqueeze(self.trend_changepoints_t[1:], dim=0)
        segment_id = torch.sum(past_next_changepoint, dim=2)
        current_segment = nn.functional.one_hot(segment_id, num_classes=self.config_trend.n_changepoints + 1)

        k_t = torch.sum(current_segment * torch.unsqueeze(self.trend_deltas, dim=0), dim=2)

        if not self.segmentwise_trend:
            previous_deltas_t = torch.sum(past_next_changepoint * torch.unsqueeze(self.trend_deltas[:-1], dim=0), dim=2)
            k_t = k_t + previous_deltas_t

        if self.config_trend.growth != "discontinuous":
            if self.segmentwise_trend:
                deltas = self.trend_deltas[:] - torch.cat((self.trend_k0, self.trend_deltas[0:-1]))
            else:
                deltas = self.trend_deltas
            gammas = -self.trend_changepoints_t[1:] * deltas[1:]
            m_t = torch.sum(past_next_changepoint * gammas, dim=2)
            if not self.segmentwise_trend:
                m_t = m_t.detach()
        else:
            m_t = torch.sum(current_segment * torch.unsqueeze(self.trend_m, dim=0), dim=2)

        return (self.trend_k0 + k_t) * t + m_t

    def trend(self, t):
        """Computes trend based on model configuration.

        Parameters
        ----------
            t : torch.Tensor float
                normalized time, dim: (batch, n_forecasts)

        Returns
        -------
            torch.Tensor
                Trend component, same dimensions as input t

        """
        if self.config_trend.growth == "off":
            trend = torch.zeros_like(t)
        elif int(self.config_trend.n_changepoints) == 0:
            trend = self.trend_k0 * t
        else:
            trend = self._piecewise_linear_trend(t)
        return self.bias + trend

    def seasonality(self, features, name):
        """Compute single seasonality component.

        Parameters
        ----------
            features : torch.Tensor, float
                Features related to seasonality component, dims: (batch, n_forecasts, n_features)
            name : str
                Name of seasonality. for attributiun to corresponding model weights.

        Returns
        -------
            torch.Tensor
                Forecast component of dims (batch, n_forecasts)
        """
        return torch.sum(features * torch.unsqueeze(self.season_params[name], dim=0), dim=2)

    def all_seasonalities(self, s):
        """Compute all seasonality components.

        Parameters
        ----------
            s : torch.Tensor, float
                dict of named seasonalities (keys) with their features (values)
                dims of each dict value (batch, n_forecasts, n_features)

        Returns
        -------
            torch.Tensor
                Forecast component of dims (batch, n_forecasts)
        """
        x = torch.zeros(s[list(s.keys())[0]].shape[:2])
        for name, features in s.items():
            x = x + self.seasonality(features, name)
        return x

    def scalar_features_effects(self, features, params, indices=None):
        """
        Computes events component of the model

        Parameters
        ----------
            features : torch.Tensor, float
                Features (either additive or multiplicative) related to event component dims (batch, n_forecasts, n_features)
            params : nn.Parameter
                Params (either additive or multiplicative) related to events
            indices : list of int
                Indices in the feature tensors related to a particular event
        Returns
        -------
            torch.Tensor
                Forecast component of dims (batch, n_forecasts)
        """
        if indices is not None:
            features = features[:, :, indices]
            params = params[indices]

        return torch.sum(features * torch.unsqueeze(params, dim=0), dim=2)

    def auto_regression(self, lags):
        """Computes auto-regessive model component AR-Net.

        Parameters
        ----------
            lags  : torch.Tensor, float
                Previous times series values, dims: (batch, n_lags)

        Returns
        -------
            torch.Tensor
                Forecast component of dims: (batch, n_forecasts)
        """
        x = lags
        for i in range(self.num_hidden_layers + 1):
            if i > 0:
                x = nn.functional.relu(x)
            x = self.ar_net[i](x)
        return x

    def covariate(self, lags, name):
        """Compute single covariate component.

        Parameters
        ----------
            lags : torch.Tensor, float
                Lagged values of covariate, dims: (batch, n_lags)
            nam : str
                Mame of covariate, for attributiun to corresponding model weights

        Returns
        -------
            torch.Tensor
                Forecast component of dims (batch, n_forecasts)
        """
        x = lags
        for i in range(self.num_hidden_layers + 1):
            if i > 0:
                x = nn.functional.relu(x)
            x = self.covar_nets[name][i](x)
        return x

    def all_covariates(self, covariates):
        """Compute all covariate components.

        Parameters
        ----------
            covariates : dict(torch.Tensor, float)
                dict of named covariates (keys) with their features (values)
                dims of each dict value: (batch, n_lags)

        Returns
        -------
            torch.Tensor
                Forecast component of dims (batch, n_forecasts)
        """
        for i, name in enumerate(covariates.keys()):
            if i == 0:
                x = self.covariate(lags=covariates[name], name=name)
            if i > 0:
                x = x + self.covariate(lags=covariates[name], name=name)
        return x

    def forward(self, inputs):
        """This method defines the model forward pass.

        Note
        ----

        Time input is required. Minimum model setup is a linear trend.

        Parameters
        ----------
            inputs : dict
                Model inputs, each of len(df) but with varying dimensions

                Note
                ----

                Contains the following data:

                Model Inputs
                    * ``time`` (torch.Tensor , loat), normalized time, dims: (batch, n_forecasts)
                    * ``lags`` (torch.Tensor, float), dims: (batch, n_lags)
                    * ``seasonalities`` (torch.Tensor, float), dict of named seasonalities (keys) with their features (values), dims of each dict value (batch, n_forecasts, n_features)
                    * ``covariates`` (torch.Tensor, float), dict of named covariates (keys) with their features (values), dims of each dict value: (batch, n_lags)
                    * ``events`` (torch.Tensor, float), all event features, dims (batch, n_forecasts, n_features)
                    * ``regressors``(torch.Tensor, float), all regressor features, dims (batch, n_forecasts, n_features)

        Returns
        -------
            torch.Tensor
                Forecast of dims (batch, n_forecasts)
        """
        additive_components = torch.zeros_like(inputs["time"])
        multiplicative_components = torch.zeros_like(inputs["time"])

        if "lags" in inputs:
            additive_components += self.auto_regression(lags=inputs["lags"])
        # else: assert self.n_lags == 0

        if "covariates" in inputs:
            additive_components += self.all_covariates(covariates=inputs["covariates"])

        if "seasonalities" in inputs:
            s = self.all_seasonalities(s=inputs["seasonalities"])
            if self.config_season.mode == "additive":
                additive_components += s
            elif self.config_season.mode == "multiplicative":
                multiplicative_components += s

        if "events" in inputs:
            if "additive" in inputs["events"].keys():
                additive_components += self.scalar_features_effects(
                    inputs["events"]["additive"], self.event_params["additive"]
                )
            if "multiplicative" in inputs["events"].keys():
                multiplicative_components += self.scalar_features_effects(
                    inputs["events"]["multiplicative"], self.event_params["multiplicative"]
                )

        if "regressors" in inputs:
            if "additive" in inputs["regressors"].keys():
                additive_components += self.scalar_features_effects(
                    inputs["regressors"]["additive"], self.regressor_params["additive"]
                )
            if "multiplicative" in inputs["regressors"].keys():
                multiplicative_components += self.scalar_features_effects(
                    inputs["regressors"]["multiplicative"], self.regressor_params["multiplicative"]
                )

        trend = self.trend(t=inputs["time"])
        out = trend + additive_components + trend.detach() * multiplicative_components
        return out

    def compute_components(self, inputs):
        """This method returns the values of each model component.

        Note
        ----

        Time input is required. Minimum model setup is a linear trend.

        Parameters
        ----------
            inputs : dict
                Model inputs, each of len(df) but with varying dimensions

                Note
                ----

                Contains the following data:

                Model Inputs
                    * ``time`` (torch.Tensor , loat), normalized time, dims: (batch, n_forecasts)
                    * ``lags`` (torch.Tensor, float), dims: (batch, n_lags)
                    * ``seasonalities`` (torch.Tensor, float), dict of named seasonalities (keys) with their features (values), dims of each dict value (batch, n_forecasts, n_features)
                    * ``covariates`` (torch.Tensor, float), dict of named covariates (keys) with their features (values), dims of each dict value: (batch, n_lags)
                    * ``events`` (torch.Tensor, float), all event features, dims (batch, n_forecasts, n_features)
                    * ``regressors``(torch.Tensor, float), all regressor features, dims (batch, n_forecasts, n_features)

        Returns
        -------
            dict
                Containing forecast coomponents with elements of dims (batch, n_forecasts)
        """
        components = {}
        components["trend"] = self.trend(t=inputs["time"])
        if self.config_trend is not None and "seasonalities" in inputs:
            for name, features in inputs["seasonalities"].items():
                components["season_{}".format(name)] = self.seasonality(features=features, name=name)
        if self.n_lags > 0 and "lags" in inputs:
            components["ar"] = self.auto_regression(lags=inputs["lags"])
        if self.config_covar is not None and "covariates" in inputs:
            for name, lags in inputs["covariates"].items():
                components["lagged_regressor_{}".format(name)] = self.covariate(lags=lags, name=name)
        if (self.config_events is not None or self.config_holidays is not None) and "events" in inputs:
            if "additive" in inputs["events"].keys():
                components["events_additive"] = self.scalar_features_effects(
                    features=inputs["events"]["additive"], params=self.event_params["additive"]
                )
            if "multiplicative" in inputs["events"].keys():
                components["events_multiplicative"] = self.scalar_features_effects(
                    features=inputs["events"]["multiplicative"], params=self.event_params["multiplicative"]
                )
            for event, configs in self.events_dims.items():
                mode = configs["mode"]
                indices = configs["event_indices"]
                if mode == "additive":
                    features = inputs["events"]["additive"]
                    params = self.event_params["additive"]
                else:
                    features = inputs["events"]["multiplicative"]
                    params = self.event_params["multiplicative"]
                components["event_{}".format(event)] = self.scalar_features_effects(
                    features=features, params=params, indices=indices
                )
        if self.config_regressors is not None and "regressors" in inputs:
            if "additive" in inputs["regressors"].keys():
                components["future_regressors_additive"] = self.scalar_features_effects(
                    features=inputs["regressors"]["additive"], params=self.regressor_params["additive"]
                )
            if "multiplicative" in inputs["regressors"].keys():
                components["future_regressors_multiplicative"] = self.scalar_features_effects(
                    features=inputs["regressors"]["multiplicative"], params=self.regressor_params["multiplicative"]
                )
            for regressor, configs in self.regressors_dims.items():
                mode = configs["mode"]
                index = []
                index.append(configs["regressor_index"])
                if mode == "additive":
                    features = inputs["regressors"]["additive"]
                    params = self.regressor_params["additive"]
                else:
                    features = inputs["regressors"]["multiplicative"]
                    params = self.regressor_params["multiplicative"]
                components["future_regressor_{}".format(regressor)] = self.scalar_features_effects(
                    features=features, params=params, indices=index
                )
        return components


class FlatNet(nn.Module):
    """
    Linear regression fun
    """

    def __init__(self, d_inputs, d_outputs):
        # Perform initialization of the pytorch superclass
        super(FlatNet, self).__init__()
        self.layers = nn.Sequential(
            nn.Linear(d_inputs, d_outputs),
        )
        nn.init.kaiming_normal_(self.layers[0].weight, mode="fan_in")

    def forward(self, x):
        return self.layers(x)

    @property
    def ar_weights(self):
        return self.model.layers[0].weight


class DeepNet(nn.Module):
    """
    A simple, general purpose, fully connected network
    """

    def __init__(self, d_inputs, d_outputs, d_hidden=32, num_hidden_layers=0):
        # Perform initialization of the pytorch superclass
        super(DeepNet, self).__init__()
        self.layers = nn.ModuleList()
        for i in range(num_hidden_layers):
            self.layers.append(nn.Linear(d_inputs, d_hidden, bias=True))
            d_inputs = d_hidden
        self.layers.append(nn.Linear(d_inputs, d_outputs, bias=True))
        for lay in self.layers:
            nn.init.kaiming_normal_(lay.weight, mode="fan_in")

    def forward(self, x):
        """
        This method defines the network layering and activation functions
        """
        activation = nn.functional.relu
        for i in range(len(self.layers)):
            if i > 0:
                x = activation(x)
            x = self.layers[i](x)
        return x

    @property
    def ar_weights(self):
        return self.layers[0].weight<|MERGE_RESOLUTION|>--- conflicted
+++ resolved
@@ -60,61 +60,61 @@
         d_hidden=None,
     ):
         """
-<<<<<<< HEAD
-        Args:
-            config_trend (configure.Trend):
-            config_season (configure.Season):
-            config_covar (OrderedDict):
-            config_regressors (OrderedDict): Configs of regressors with mode and index.
-            config_events (OrderedDict):
-            config_holidays (OrderedDict):
-            n_forecasts (int): number of steps to forecast. Aka number of model outputs.
-            n_lags (int): number of previous steps of time series used as input. Aka AR-order.
-                0 (default): no auto-regression (if config_covar is None)
-            num_hidden_layers (int): number of hidden layers (for AR-Net)
-                0 (default): no hidden layers, corresponds to classic Auto-Regression
-            d_hidden (int): dimensionality of hidden layers  (for AR-Net). ignored if no hidden layers.
-                None (default): sets to n_lags + n_forecasts
-=======
-        Parameters
-        ----------
-            config_trend : configure.Trend
-
-            config_season : configure.Season
-
-            config_covar : OrderedDict
-
-            config_regressors : OrderedDict
-                Configs of regressors with mode and index.
-            config_events : OrderedDict
-
-            config_holidays : OrderedDict
-
-            n_forecasts : int
-                number of steps to forecast. Aka number of model outputs
-            n_lags : int
-                number of previous steps of time series used as input (aka AR-order)
-
-                Note
-                ----
-                The default value is ``0``, which initializes no auto-regression.
-            num_hidden_layers : int
-                Number of hidden layers (for AR-Net)
-
-                Note
-                ----
-                The default value is ``0``, which initializes no hidden layers (classic Auto-Regression).
-            d_hidden : int
-                Dimensionality of hidden layers  (for AR-Net).
-
-                Note
-                ----
-                This parameter is ignored if no hidden layers are specified.
-
-                Note
-                ----
-                The default value is set to ``None``, which sets to ``n_lags + n_forecasts``.
->>>>>>> f6f673cb
+        <<<<<<< HEAD
+                Args:
+                    config_trend (configure.Trend):
+                    config_season (configure.Season):
+                    config_covar (OrderedDict):
+                    config_regressors (OrderedDict): Configs of regressors with mode and index.
+                    config_events (OrderedDict):
+                    config_holidays (OrderedDict):
+                    n_forecasts (int): number of steps to forecast. Aka number of model outputs.
+                    n_lags (int): number of previous steps of time series used as input. Aka AR-order.
+                        0 (default): no auto-regression (if config_covar is None)
+                    num_hidden_layers (int): number of hidden layers (for AR-Net)
+                        0 (default): no hidden layers, corresponds to classic Auto-Regression
+                    d_hidden (int): dimensionality of hidden layers  (for AR-Net). ignored if no hidden layers.
+                        None (default): sets to n_lags + n_forecasts
+        =======
+                Parameters
+                ----------
+                    config_trend : configure.Trend
+
+                    config_season : configure.Season
+
+                    config_covar : OrderedDict
+
+                    config_regressors : OrderedDict
+                        Configs of regressors with mode and index.
+                    config_events : OrderedDict
+
+                    config_holidays : OrderedDict
+
+                    n_forecasts : int
+                        number of steps to forecast. Aka number of model outputs
+                    n_lags : int
+                        number of previous steps of time series used as input (aka AR-order)
+
+                        Note
+                        ----
+                        The default value is ``0``, which initializes no auto-regression.
+                    num_hidden_layers : int
+                        Number of hidden layers (for AR-Net)
+
+                        Note
+                        ----
+                        The default value is ``0``, which initializes no hidden layers (classic Auto-Regression).
+                    d_hidden : int
+                        Dimensionality of hidden layers  (for AR-Net).
+
+                        Note
+                        ----
+                        This parameter is ignored if no hidden layers are specified.
+
+                        Note
+                        ----
+                        The default value is set to ``None``, which sets to ``n_lags + n_forecasts``.
+        >>>>>>> main
         """
         super(TimeNet, self).__init__()
         # General
