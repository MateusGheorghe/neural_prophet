--- conflicted
+++ resolved
@@ -834,14 +834,8 @@
     return freq_str
 
 
-<<<<<<< HEAD
-def infer_frequency(df, n_lags, freq="auto", min_freq_percentage=0.7):
-    """Automatically infers frequency of dataframe or list of dataframes.
-=======
 def infer_frequency(df, freq, n_lags, min_freq_percentage=0.7):
     """Automatically infers frequency of dataframe or dict of dataframes.
->>>>>>> 5d05c636
-
     Args:
         df (pd.DataFrame,dict): data
         n_lags (int): identical to NeuralProphet
