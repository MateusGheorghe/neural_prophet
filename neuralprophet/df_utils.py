from dataclasses import dataclass
from collections import OrderedDict
import pandas as pd
import numpy as np
import logging
import math

log = logging.getLogger("NP.df_utils")


@dataclass
class ShiftScale:
    shift: float = 0.0
    scale: float = 1.0

<<<<<<< HEAD
def create_df_list(df):
    if isinstance(df, list):
        df_list=df.copy()
    else:
        df_list=[df]
    return df_list

def join_dataframes(df_list):
    """Join list of dataframes preserving the episodes so it can be recovered later.

        Args:
            df_list (list of df (pd.DataFrame): containing column 'ds', 'y' with training data)

        Returns:
            df_joined: Dataframe with concatenated episodes
            episodes: list containing episodes of each timestamp
        """
    cont=0
    episodes=[]
    for i in df_list:
        s=['Ep'+str(cont)]
        episodes=episodes+s*len(i)
        cont+=1
    df_joined=pd.concat(df_list)
    return df_joined,episodes

def recover_dataframes(df_joined,episodes):
    """Recover list of dataframes accordingly to Episodes.

        Args:
            df_joined (pd.DataFrame): Dataframe concatenated containing column 'ds', 'y' with training data
            episodes: List containing the episodes from each timestamp

        Returns:
            DF: Original dataframe before concatenation
        """
    df_joined.insert(0, "eps", episodes)
    df_list=[x for _, x in df_joined.groupby('eps')]
    df_list=[x.drop(['eps'], axis=1) for x in df_list]
    return df_list

=======

def create_df_list(df):
    if isinstance(df, list):
        df_list = df.copy()
    else:
        df_list = [df]
    return df_list


def join_dataframes(df_list):
    """Join list of dataframes preserving the episodes so it can be recovered later.

    Args:
        df_list (list of df (pd.DataFrame): containing column 'ds', 'y' with training data)

    Returns:
        df_joined: Dataframe with concatenated episodes
        episodes: list containing episodes of each timestamp
    """
    cont = 0
    episodes = []
    for i in df_list:
        s = ["Ep" + str(cont)]
        episodes = episodes + s * len(i)
        cont += 1
    df_joined = pd.concat(df_list)
    return df_joined, episodes


def recover_dataframes(df_joined, episodes):
    """Recover list of dataframes accordingly to Episodes.

    Args:
        df_joined (pd.DataFrame): Dataframe concatenated containing column 'ds', 'y' with training data
        episodes: List containing the episodes from each timestamp

    Returns:
        DF: Original dataframe before concatenation
    """
    df_joined.insert(0, "eps", episodes)
    df_list = [x for _, x in df_joined.groupby("eps")]
    df_list = [x.drop(["eps"], axis=1) for x in df_list]
    return df_list


>>>>>>> 649905e3
def data_params_definition(df, normalize, covariates_config=None, regressor_config=None, events_config=None):
    """Initialize data scaling values.

    Note: We do a z normalization on the target series 'y',
        unlike OG Prophet, which does shift by min and scale by max.
    Args:
        df (pd.DataFrame): Time series to compute normalization parameters from.
        normalize (str): Type of normalization to apply to the time series.
            options: [ 'off', 'minmax, 'standardize', 'soft', 'soft1']
            default: 'soft', unless the time series is binary, in which case 'minmax' is applied.
                'off' bypasses data normalization
                'minmax' scales the minimum value to 0.0 and the maximum value to 1.0
                'standardize' zero-centers and divides by the standard deviation
                'soft' scales the minimum value to 0.0 and the 95th quantile to 1.0
                'soft1' scales the minimum value to 0.1 and the 90th quantile to 0.9
        covariates_config (OrderedDict): extra regressors with sub_parameters
            normalize (bool)
        regressor_config (OrderedDict): extra regressors (with known future values)
            with sub_parameters normalize (bool)
        events_config (OrderedDict): user specified events configs
        

<<<<<<< HEAD
    Returns: 
        data_params (OrderedDict): scaling values 
=======

    Returns:
        data_params (OrderedDict): scaling values
>>>>>>> 649905e3
            with ShiftScale entries containing 'shift' and 'scale' parameters
    """
    data_params = OrderedDict({})
    if df["ds"].dtype == np.int64:
        df.loc[:, "ds"] = df.loc[:, "ds"].astype(str)
    df.loc[:, "ds"] = pd.to_datetime(df.loc[:, "ds"])
    data_params["ds"] = ShiftScale(
        shift=df["ds"].min(),
        scale=df["ds"].max() - df["ds"].min(),
    )

    if "y" in df:
        data_params["y"] = get_normalization_params(
            array=df["y"].values,
            norm_type=normalize,
        )

    if covariates_config is not None:
        for covar in covariates_config.keys():
            if covar not in df.columns:
                raise ValueError("Covariate {} not found in DataFrame.".format(covar))
            data_params[covar] = get_normalization_params(
                array=df[covar].values,
                norm_type=covariates_config[covar].normalize,
            )

    if regressor_config is not None:
        for reg in regressor_config.keys():
            if reg not in df.columns:
                raise ValueError("Regressor {} not found in DataFrame.".format(reg))
            data_params[reg] = get_normalization_params(
                array=df[reg].values,
                norm_type=regressor_config[reg].normalize,
            )
    if events_config is not None:
        for event in events_config.keys():
            if event not in df.columns:
                raise ValueError("Event {} not found in DataFrame.".format(event))
<<<<<<< HEAD
            data_params[event] = ShiftScale()   
    return data_params

def init_data_params(df, normalize, covariates_config=None, regressor_config=None, events_config=None, local_modeling=False):
=======
            data_params[event] = ShiftScale()
    return data_params


def init_data_params(
    df, normalize, covariates_config=None, regressor_config=None, events_config=None, local_modeling=False
):
>>>>>>> 649905e3
    """Initialize data scaling values.

    Note: We do a z normalization on the target series 'y',
        unlike OG Prophet, which does shift by min and scale by max.
    Args:
        df (pd.DataFrame or list of pd.Dataframe): Time series to compute normalization parameters from.
        normalize (str): Type of normalization to apply to the time series.
            options: ['soft', 'off', 'minmax, 'standardize']
            default: 'soft' scales minimum to 0.1 and the 90th quantile to 0.9
        covariates_config (OrderedDict): extra regressors with sub_parameters
            normalize (bool)
        regressor_config (OrderedDict): extra regressors (with known future values)
            with sub_parameters normalize (bool)
        events_config (OrderedDict): user specified events configs
        local_modeling (bool): when set to true each episode from list of dataframes will be considered
        locally (i.e. seasonality, data_params, normalization) - not fully implemented yet.

<<<<<<< HEAD
    Returns: 
        data_params (OrderedDict or list of OrderedDict): scaling values 
            with ShiftScale entries containing 'shift' and 'scale' parameters
    """
   
    if isinstance(df, list):
        df_list=df.copy()
        if local_modeling: 
            #Local Normalization
            data_params=list()
            for df in df_list:
                data_params.append(data_params_definition(df, normalize, covariates_config, regressor_config, events_config))
                log.debug("Global Modeling - Local Normalization - Data Parameters (shift, scale): {}".format([(k, (v.shift, v.scale)) for k, v in data_params[-1].items()]))            
                log.warning('Local normalization will be implemented in the future - list of data_params may break the code')
        else: 
            #Global Normalization
            df,_= join_dataframes(df_list)
            data_params= data_params_definition(df, normalize, covariates_config, regressor_config, events_config)
            log.debug("Global Modeling - Global Normalization - Data Parameters (shift, scale): {}".format([(k, (v.shift, v.scale)) for k, v in data_params.items()]))            
    else: 
        data_params=data_params_definition(df, normalize, covariates_config, regressor_config, events_config)
        log.debug("Data Parameters (shift, scale): {}".format([(k, (v.shift, v.scale)) for k, v in data_params.items()]))            
=======
    Returns:
        data_params (OrderedDict or list of OrderedDict): scaling values
            with ShiftScale entries containing 'shift' and 'scale' parameters
    """

    if isinstance(df, list):
        df_list = df.copy()
        if local_modeling:
            # Local Normalization
            data_params = list()
            for df in df_list:
                data_params.append(
                    data_params_definition(df, normalize, covariates_config, regressor_config, events_config)
                )
                log.debug(
                    "Global Modeling - Local Normalization - Data Parameters (shift, scale): {}".format(
                        [(k, (v.shift, v.scale)) for k, v in data_params[-1].items()]
                    )
                )
                log.warning(
                    "Local normalization will be implemented in the future - list of data_params may break the code"
                )
        else:
            # Global Normalization
            df, _ = join_dataframes(df_list)
            data_params = data_params_definition(df, normalize, covariates_config, regressor_config, events_config)
            log.debug(
                "Global Modeling - Global Normalization - Data Parameters (shift, scale): {}".format(
                    [(k, (v.shift, v.scale)) for k, v in data_params.items()]
                )
            )
    else:
        data_params = data_params_definition(df, normalize, covariates_config, regressor_config, events_config)
        log.debug(
            "Data Parameters (shift, scale): {}".format([(k, (v.shift, v.scale)) for k, v in data_params.items()])
        )
>>>>>>> 649905e3
    return data_params


def auto_normalization_setting(array):
    if len(np.unique(array)) < 2:
        log.error("encountered variable with one unique value")
        raise ValueError
    # elif set(series.unique()) in ({True, False}, {1, 0}, {1.0, 0.0}, {-1, 1}, {-1.0, 1.0}):
    elif len(np.unique(array)) == 2:
        return "minmax"  # Don't standardize binary variables.
    else:
        return "soft"  # default setting


def get_normalization_params(array, norm_type):
    if norm_type == "auto":
        norm_type = auto_normalization_setting(array)
    shift = 0.0
    scale = 1.0
    if norm_type == "soft":
        lowest = np.min(array)
        q95 = np.quantile(array, 0.95, interpolation="higher")
        width = q95 - lowest
        if math.isclose(width, 0):
            width = np.max(array) - lowest
        shift = lowest
        scale = width
    elif norm_type == "soft1":
        lowest = np.min(array)
        q90 = np.quantile(array, 0.9, interpolation="higher")
        width = q90 - lowest
        if math.isclose(width, 0):
            width = (np.max(array) - lowest) / 1.25
        shift = lowest - 0.125 * width
        scale = 1.25 * width
    elif norm_type == "minmax":
        shift = np.min(array)
        scale = np.max(array) - shift
    elif norm_type == "standardize":
        shift = np.mean(array)
        scale = np.std(array)
    elif norm_type != "off":
        log.error("Normalization {} not defined.".format(norm_type))
    return ShiftScale(shift, scale)

<<<<<<< HEAD
def single_normalization(df,data_params):
=======

def single_normalization(df, data_params):
>>>>>>> 649905e3
    """Apply data scales.

    Applies data scaling factors to df using data_params.

    Args:
        df (pd.DataFrame): with columns 'ds', 'y', (and potentially more regressors)
        data_params (OrderedDict): scaling values,as returned by init_data_params
            with ShiftScale entries containing 'shift' and 'scale' parameters
    Returns:
        df: pd.DataFrame, normalized
    """
    for name in df.columns:
        if name not in data_params.keys():
            raise ValueError("Unexpected column {} in data".format(name))
        new_name = name
        if name == "ds":
            new_name = "t"
        if name == "y":
            new_name = "y_scaled"
        df[new_name] = df[name].sub(data_params[name].shift).div(data_params[name].scale)
    return df

def normalize(df, data_params, local_modeling=False):
    """Apply data scales.

<<<<<<< HEAD
=======
def normalize(df, data_params, local_modeling=False):
    """Apply data scales.

>>>>>>> 649905e3
    Applies data scaling factors to df using data_params.

    Args:
        df (pd.DataFrame or list of pd.Dataframe): with columns 'ds', 'y', (and potentially more regressors)
        data_params (OrderedDict): scaling values,as returned by init_data_params
            with ShiftScale entries containing 'shift' and 'scale' parameters
        local_modeling (bool): when set to true each episode from list of dataframes will be considered
        locally (i.e. seasonality, data_params, normalization) - not fully implemented yet.
    Returns:
        df: pd.DataFrame or list of pd.DataFrame, normalized
    """
<<<<<<< HEAD
 

    if isinstance(df, list):
        df_list=df.copy()
        if local_modeling:
            # Local Normalization
            log.warning('Local normalization will be implemented in the future - list of data_params may break the code')
            df_list_norm=list()
            for df,df_data_params in zip(df_list,data_params):
                df_list_norm.append(single_normalization(df,df_data_params))
            df=df_list_norm
        else:
            # Global Normalization
            df_joined,episodes= join_dataframes(df_list)
            df= single_normalization(df_joined,data_params)
            df= recover_dataframes(df,episodes)
    else:
        df=single_normalization(df,data_params)
    return df 

def single_check_dataframe(df,check_y,covariates,regressors,events):
=======

    if isinstance(df, list):
        df_list = df.copy()
        if local_modeling:
            # Local Normalization
            log.warning(
                "Local normalization will be implemented in the future - list of data_params may break the code"
            )
            df_list_norm = list()
            for df, df_data_params in zip(df_list, data_params):
                df_list_norm.append(single_normalization(df, df_data_params))
            df = df_list_norm
        else:
            # Global Normalization
            df_joined, episodes = join_dataframes(df_list)
            df = single_normalization(df_joined, data_params)
            df = recover_dataframes(df, episodes)
    else:
        df = single_normalization(df, data_params)
    return df


def single_check_dataframe(df, check_y, covariates, regressors, events):
>>>>>>> 649905e3
    """Performs basic data sanity checks and ordering

    Prepare dataframe for fitting or predicting.
    Args:
        df (pd.DataFrame): with columns ds
        check_y (bool): if df must have series values
            set to True if training or predicting with autoregression
        covariates (list or dict): covariate column names
        regressors (list or dict): regressor column names
        events (list or dict): event column names

    Returns:
        pd.DataFrame
    """
    if df.shape[0] == 0:
        raise ValueError("Dataframe has no rows.")

    if "ds" not in df:
        raise ValueError('Dataframe must have columns "ds" with the dates.')
    if df.loc[:, "ds"].isnull().any():
        raise ValueError("Found NaN in column ds.")
    if df["ds"].dtype == np.int64:
        df.loc[:, "ds"] = df.loc[:, "ds"].astype(str)
    if not np.issubdtype(df["ds"].dtype, np.datetime64):
        df.loc[:, "ds"] = pd.to_datetime(df.loc[:, "ds"])
    if df["ds"].dt.tz is not None:
        raise ValueError("Column ds has timezone specified, which is not supported. Remove timezone.")

    # FIX Issue #53: Data: fail with specific error message when data contains duplicate date entries.
    if len(df.ds.unique()) != len(df.ds):
        raise ValueError("Column ds has duplicate values. Please remove duplicates.")
    # END FIX

    columns = []
    if check_y:
        columns.append("y")
    if covariates is not None:
        if type(covariates) is list:
            columns.extend(covariates)
        else:  # treat as dict
            columns.extend(covariates.keys())
    if regressors is not None:
        if type(regressors) is list:
            columns.extend(regressors)
        else:  # treat as dict
            columns.extend(regressors.keys())
    if events is not None:
        if type(events) is list:
            columns.extend(events)
        else:  # treat as dict
            columns.extend(events.keys())
    for name in columns:
        if name not in df:
            raise ValueError("Column {name!r} missing from dataframe".format(name=name))
        if df.loc[df.loc[:, name].notnull()].shape[0] < 1:
            raise ValueError("Dataframe column {name!r} only has NaN rows.".format(name=name))
        if not np.issubdtype(df[name].dtype, np.number):
            df.loc[:, name] = pd.to_numeric(df.loc[:, name])
        if np.isinf(df.loc[:, name].values).any():
            df.loc[:, name] = df[name].replace([np.inf, -np.inf], np.nan)
        if df.loc[df.loc[:, name].notnull()].shape[0] < 1:
            raise ValueError("Dataframe column {name!r} only has NaN rows.".format(name=name))

    if df.index.name == "ds":
        df.index.name = None
    df = df.sort_values("ds")
    df = df.reset_index(drop=True)
    return df

def check_dataframe(df, check_y=True, covariates=None, regressors=None, events=None):
    """Performs basic data sanity checks and ordering

    Prepare dataframe for fitting or predicting.
    Args:
        df (pd.DataFrame or list of pd.DataFrame): with columns ds
        check_y (bool): if df must have series values
            set to True if training or predicting with autoregression
        covariates (list or dict): covariate column names
        regressors (list or dict): regressor column names
        events (list or dict): event column names

    Returns:
        pd.DataFrame or list of pd.DataFrame
    """
    df_list=create_df_list(df)
    checked_df=list()
    for df in df_list:
        checked_df.append(single_check_dataframe(df,check_y,covariates,regressors,events))
    df=checked_df
    return df[0] if len(df)==1 else df


def check_dataframe(df, check_y=True, covariates=None, regressors=None, events=None):
    """Performs basic data sanity checks and ordering

    Prepare dataframe for fitting or predicting.
    Args:
        df (pd.DataFrame or list of pd.DataFrame): with columns ds
        check_y (bool): if df must have series values
            set to True if training or predicting with autoregression
        covariates (list or dict): covariate column names
        regressors (list or dict): regressor column names
        events (list or dict): event column names

    Returns:
        pd.DataFrame or list of pd.DataFrame
    """
    df_list = create_df_list(df)
    checked_df = list()
    for df in df_list:
        checked_df.append(single_check_dataframe(df, check_y, covariates, regressors, events))
    df = checked_df
    return df[0] if len(df) == 1 else df


def crossvalidation_split_df(df, n_lags, n_forecasts, k, fold_pct, fold_overlap_pct=0.0):
    """Splits data in k folds for crossvalidation.

    Args:
        df (pd.DataFrame): data
        n_lags (int): identical to NeuralProhet
        n_forecasts (int): identical to NeuralProhet
        k (int): number of CV folds
        fold_pct (float): percentage of overall samples to be in each fold
        fold_overlap_pct (float): percentage of overlap between the validation folds.
            default: 0.0

    Returns:
        list of k tuples [(df_train, df_val), ...] where:
            df_train (pd.DataFrame):  training data
            df_val (pd.DataFrame): validation data
    """
    if n_lags == 0:
        assert n_forecasts == 1
    total_samples = len(df) - n_lags + 2 - (2 * n_forecasts)
    samples_fold = max(1, int(fold_pct * total_samples))
    samples_overlap = int(fold_overlap_pct * samples_fold)
    assert samples_overlap < samples_fold
    min_train = total_samples - samples_fold - (k - 1) * (samples_fold - samples_overlap)
    assert min_train >= samples_fold
    folds = []
    df_fold = df.copy(deep=True)
    for i in range(k, 0, -1):
        df_train, df_val = split_df(df_fold, n_lags, n_forecasts, valid_p=samples_fold, inputs_overbleed=True)
        folds.append((df_train, df_val))
        split_idx = len(df_fold) - samples_fold + samples_overlap
        df_fold = df_fold.iloc[:split_idx].reset_index(drop=True)
    folds = folds[::-1]
    return folds


def double_crossvalidation_split_df(df, n_lags, n_forecasts, k, valid_pct, test_pct):
    """Splits data in two sets of k folds for crossvalidation on validation and test data.

    Args:
        df (pd.DataFrame): data
        n_lags (int): identical to NeuralProhet
        n_forecasts (int): identical to NeuralProhet
        k (int): number of CV folds
        valid_pct (float): percentage of overall samples to be in validation
        test_pct (float): percentage of overall samples to be in test

    Returns:
        tuple of folds_val, folds_test, where each are same as crossvalidation_split_df returns
    """
    fold_pct_test = float(test_pct) / k
    folds_test = crossvalidation_split_df(df, n_lags, n_forecasts, k, fold_pct=fold_pct_test, fold_overlap_pct=0.0)
    df_train = folds_test[0][0]
    fold_pct_val = float(valid_pct) / k / (1.0 - test_pct)
    folds_val = crossvalidation_split_df(df_train, n_lags, n_forecasts, k, fold_pct=fold_pct_val, fold_overlap_pct=0.0)
    return folds_val, folds_test

<<<<<<< HEAD
def single_split_df(df,n_lags,n_forecasts,valid_p,inputs_overbleed):
=======

def single_split_df(df, n_lags, n_forecasts, valid_p, inputs_overbleed):
>>>>>>> 649905e3
    """Splits timeseries df into train and validation sets.

    Prevents overbleed of targets. Overbleed of inputs can be configured. In case of global modeling the split could be either local or global.

    Args:
        df (pd.DataFrame): data
        n_lags (int): identical to NeuralProhet
        n_forecasts (int): identical to NeuralProhet
        valid_p (float, int): fraction (0,1) of data to use for holdout validation set,
            or number of validation samples >1
        inputs_overbleed (bool): Whether to allow last training targets to be first validation inputs (never targets)

    Returns:
        df_train (pd.DataFrame):  training data
        df_val (pd.DataFrame): validation data
    """
    n_samples = len(df) - n_lags + 2 - (2 * n_forecasts)
    n_samples = n_samples if inputs_overbleed else n_samples - n_lags
    if 0.0 < valid_p < 1.0:
        n_valid = max(1, int(n_samples * valid_p))
    else:
        assert valid_p >= 1
        assert type(valid_p) == int
        n_valid = valid_p
    n_train = n_samples - n_valid
    assert n_train >= 1

    split_idx_train = n_train + n_lags + n_forecasts - 1
    split_idx_val = split_idx_train - n_lags if inputs_overbleed else split_idx_train
    df_train = df.copy(deep=True).iloc[:split_idx_train].reset_index(drop=True)
    df_val = df.copy(deep=True).iloc[split_idx_val:].reset_index(drop=True)
    log.debug("{} n_train, {} n_eval".format(n_train, n_samples - n_train))
    return df_train,df_val

def find_time_threshold(df_list,n_lags,valid_p,inputs_overbleed):
    if not 0<valid_p<1:
        log.error('Please type a valid value for valid_p (for global modeling it should be between 0 and 1.0)')
    df_joint,_=join_dataframes(df_list)
    df_joint=df_joint.sort_values("ds")
    df_joint=df_joint.reset_index(drop=True)
    n_samples=len(df_joint)
    n_samples = n_samples if inputs_overbleed else n_samples - n_lags
    n_valid = max(1, int(n_samples * valid_p))
    n_train = n_samples - n_valid
    threshold_time_stamp=df_joint.loc[n_train,'ds']
    log.debug('Time threshold: ',threshold_time_stamp)
    return threshold_time_stamp

def split_considering_timestamp(df_list, threshold_time_stamp):
    df_train=list()
    df_val=list()
    for df in df_list:
        if df['ds'].max()<threshold_time_stamp:
            df_train.append(df)
        elif df['ds'].min()>threshold_time_stamp:
            df_val.append(df)
        else:
            df_train.append(df[df['ds']<threshold_time_stamp])
            df_val.append(df[df['ds']>=threshold_time_stamp])
    return df_train,df_val

def split_df(df, n_lags, n_forecasts, valid_p=0.2, inputs_overbleed=True, local_modeling=False):
    """Splits timeseries df into train and validation sets.

    Prevents overbleed of targets. Overbleed of inputs can be configured. In case of global modeling the split could be either local or global.

    Args:
        df (pd.DataFrame or list of pd.Dataframe): data
        n_lags (int): identical to NeuralProhet
        n_forecasts (int): identical to NeuralProhet
        valid_p (float, int): fraction (0,1) of data to use for holdout validation set,
            or number of validation samples >1
        inputs_overbleed (bool): Whether to allow last training targets to be first validation inputs (never targets)
        local_modeling (bool): when set to true each episode from list of dataframes will be considered
        locally (i.e. seasonality, data_params, normalization) - not fully implemented yet.
    Returns:
        df_train (pd.DataFrame or list of pd.Dataframe):  training data
        df_val (pd.DataFrame or list of pd.Dataframe): validation data
    """        
    if isinstance(df, list):
        df_list=df.copy()
        df_train_list=list()
        df_val_list=list()
        if local_modeling:
            for df in df_list:
                df_train,df_val=single_split_df(df,n_lags,n_forecasts,valid_p,inputs_overbleed)
                df_train_list.append(df_train)
                df_val_list.append(df_val)
            df_train,df_val=df_train_list,df_val_list
        else:   
            threshold_time_stamp=find_time_threshold(df_list,n_lags,valid_p,inputs_overbleed)
            df_train,df_val = split_considering_timestamp(df_list,threshold_time_stamp)
    else:
        df_train,df_val=single_split_df(df,n_lags,n_forecasts,valid_p,inputs_overbleed)
    return df_train, df_val


def find_time_threshold(df_list, n_lags, valid_p, inputs_overbleed):
    if not 0 < valid_p < 1:
        log.error("Please type a valid value for valid_p (for global modeling it should be between 0 and 1.0)")
    df_joint, _ = join_dataframes(df_list)
    df_joint = df_joint.sort_values("ds")
    df_joint = df_joint.reset_index(drop=True)
    n_samples = len(df_joint)
    n_samples = n_samples if inputs_overbleed else n_samples - n_lags
    n_valid = max(1, int(n_samples * valid_p))
    n_train = n_samples - n_valid
    threshold_time_stamp = df_joint.loc[n_train, "ds"]
    log.debug("Time threshold: ", threshold_time_stamp)
    return threshold_time_stamp


def split_considering_timestamp(df_list, threshold_time_stamp):
    df_train = list()
    df_val = list()
    for df in df_list:
        if df["ds"].max() < threshold_time_stamp:
            df_train.append(df)
        elif df["ds"].min() > threshold_time_stamp:
            df_val.append(df)
        else:
            df_train.append(df[df["ds"] < threshold_time_stamp])
            df_val.append(df[df["ds"] >= threshold_time_stamp])
    return df_train, df_val


def split_df(df, n_lags, n_forecasts, valid_p=0.2, inputs_overbleed=True, local_modeling=False):
    """Splits timeseries df into train and validation sets.

    Prevents overbleed of targets. Overbleed of inputs can be configured. In case of global modeling the split could be either local or global.

    Args:
        df (pd.DataFrame or list of pd.Dataframe): data
        n_lags (int): identical to NeuralProhet
        n_forecasts (int): identical to NeuralProhet
        valid_p (float, int): fraction (0,1) of data to use for holdout validation set,
            or number of validation samples >1
        inputs_overbleed (bool): Whether to allow last training targets to be first validation inputs (never targets)
        local_modeling (bool): when set to true each episode from list of dataframes will be considered
        locally (i.e. seasonality, data_params, normalization) - not fully implemented yet.
    Returns:
        df_train (pd.DataFrame or list of pd.Dataframe):  training data
        df_val (pd.DataFrame or list of pd.Dataframe): validation data
    """
    if isinstance(df, list):
        df_list = df.copy()
        df_train_list = list()
        df_val_list = list()
        if local_modeling:
            for df in df_list:
                df_train, df_val = single_split_df(df, n_lags, n_forecasts, valid_p, inputs_overbleed)
                df_train_list.append(df_train)
                df_val_list.append(df_val)
            df_train, df_val = df_train_list, df_val_list
        else:
            threshold_time_stamp = find_time_threshold(df_list, n_lags, valid_p, inputs_overbleed)
            df_train, df_val = split_considering_timestamp(df_list, threshold_time_stamp)
    else:
        df_train, df_val = single_split_df(df, n_lags, n_forecasts, valid_p, inputs_overbleed)
    return df_train, df_val


def make_future_df(
    df_columns, last_date, periods, freq, events_config=None, events_df=None, regressor_config=None, regressors_df=None
):
    """Extends df periods number steps into future.

    Args:
        df_columns (pandas DataFrame): Dataframe columns
        last_date: (pandas Datetime): last history date
        periods (int): number of future steps to predict
        freq (str): Data step sizes. Frequency of data recording,
            Any valid frequency for pd.date_range, such as 'D' or 'M'
        events_config (OrderedDict): User specified events configs
        events_df (pd.DataFrame): containing column 'ds' and 'event'
        regressor_config (OrderedDict): configuration for user specified regressors,
        regressors_df (pd.DataFrame): containing column 'ds' and one column for each of the external regressors
    Returns:
        df2 (pd.DataFrame): input df with 'ds' extended into future, and 'y' set to None
    """
    future_dates = pd.date_range(start=last_date, periods=periods + 1, freq=freq)  # An extra in case we include start
    future_dates = future_dates[future_dates > last_date]  # Drop start if equals last_date
    future_dates = future_dates[:periods]  # Return correct number of periods
    future_df = pd.DataFrame({"ds": future_dates})
    # set the events features
    if events_config is not None:
        future_df = convert_events_to_features(future_df, events_config=events_config, events_df=events_df)
    # set the regressors features
    if regressor_config is not None:
        for regressor in regressors_df:
            # Todo: iterate over regressor_config instead
            future_df[regressor] = regressors_df[regressor]
    for column in df_columns:
        if column not in future_df.columns:
            if column != "t" and column != "y_scaled":
                future_df[column] = None
    future_df.reset_index(drop=True, inplace=True)
    return future_df


def convert_events_to_features(df, events_config, events_df):
    """
    Converts events information into binary features of the df

    Args:
        df (pandas DataFrame): Dataframe with columns 'ds' datestamps and 'y' time series values
        events_config (OrderedDict): User specified events configs
        events_df (pd.DataFrame): containing column 'ds' and 'event'

    Returns:
        df (pd.DataFrame): input df with columns for user_specified features
    """

    for event in events_config.keys():
        event_feature = pd.Series([0.0] * df.shape[0])
        dates = events_df[events_df.event == event].ds
        event_feature[df.ds.isin(dates)] = 1.0
        df[event] = event_feature
    return df


def add_missing_dates_nan(df, freq):
    """Fills missing datetimes in 'ds', with NaN for all other columns

    Args:
        df (pd.Dataframe): with column 'ds'  datetimes
        freq (str):Data step sizes. Frequency of data recording,
            Any valid frequency for pd.date_range, such as 'D' or 'M'

    Returns:
        dataframe without date-gaps but nan-values
    """
    if df["ds"].dtype == np.int64:
        df.loc[:, "ds"] = df.loc[:, "ds"].astype(str)
    df.loc[:, "ds"] = pd.to_datetime(df.loc[:, "ds"])

    data_len = len(df)
    r = pd.date_range(start=df["ds"].min(), end=df["ds"].max(), freq=freq)
    df_all = df.set_index("ds").reindex(r).rename_axis("ds").reset_index()
    num_added = len(df_all) - data_len
    return df_all, num_added


def fill_linear_then_rolling_avg(series, limit_linear, rolling):
    """Adds missing dates, fills missing values with linear imputation or trend.

    Args:
        series (pd.Series): series with nan to be filled in.
        limit_linear (int): maximum number of missing values to impute.
            Note: because imputation is done in both directions, this value is effectively doubled.
        rolling (int): maximal number of missing values to impute.
            Note: window width is rolling + 2*limit_linear

    Returns:
        filled df
    """
    # impute small gaps linearly:
    series = series.interpolate(method="linear", limit=limit_linear, limit_direction="both")
    # fill remaining gaps with rolling avg
    is_na = pd.isna(series)
    rolling_avg = series.rolling(rolling + 2 * limit_linear, min_periods=2 * limit_linear, center=True).mean()
    series.loc[is_na] = rolling_avg[is_na]
    remaining_na = sum(series.isnull())
    return series, remaining_na

<<<<<<< HEAD
def make_list_dataframes(df,episodes):
    df_list=list()
    for i in range(0,episodes):
=======

def make_list_dataframes(df, episodes):
    df_list = list()
    for i in range(0, episodes):
>>>>>>> 649905e3
        if df is not None:
            df_list.append(df.copy())
        else:
            df_list.append(None)
<<<<<<< HEAD
    return df_list
=======
    return df_list
>>>>>>> 649905e3
<|MERGE_RESOLUTION|>--- conflicted
+++ resolved
@@ -13,49 +13,6 @@
     shift: float = 0.0
     scale: float = 1.0
 
-<<<<<<< HEAD
-def create_df_list(df):
-    if isinstance(df, list):
-        df_list=df.copy()
-    else:
-        df_list=[df]
-    return df_list
-
-def join_dataframes(df_list):
-    """Join list of dataframes preserving the episodes so it can be recovered later.
-
-        Args:
-            df_list (list of df (pd.DataFrame): containing column 'ds', 'y' with training data)
-
-        Returns:
-            df_joined: Dataframe with concatenated episodes
-            episodes: list containing episodes of each timestamp
-        """
-    cont=0
-    episodes=[]
-    for i in df_list:
-        s=['Ep'+str(cont)]
-        episodes=episodes+s*len(i)
-        cont+=1
-    df_joined=pd.concat(df_list)
-    return df_joined,episodes
-
-def recover_dataframes(df_joined,episodes):
-    """Recover list of dataframes accordingly to Episodes.
-
-        Args:
-            df_joined (pd.DataFrame): Dataframe concatenated containing column 'ds', 'y' with training data
-            episodes: List containing the episodes from each timestamp
-
-        Returns:
-            DF: Original dataframe before concatenation
-        """
-    df_joined.insert(0, "eps", episodes)
-    df_list=[x for _, x in df_joined.groupby('eps')]
-    df_list=[x.drop(['eps'], axis=1) for x in df_list]
-    return df_list
-
-=======
 
 def create_df_list(df):
     if isinstance(df, list):
@@ -101,7 +58,6 @@
     return df_list
 
 
->>>>>>> 649905e3
 def data_params_definition(df, normalize, covariates_config=None, regressor_config=None, events_config=None):
     """Initialize data scaling values.
 
@@ -122,16 +78,10 @@
         regressor_config (OrderedDict): extra regressors (with known future values)
             with sub_parameters normalize (bool)
         events_config (OrderedDict): user specified events configs
-        
-
-<<<<<<< HEAD
-    Returns: 
-        data_params (OrderedDict): scaling values 
-=======
+
 
     Returns:
         data_params (OrderedDict): scaling values
->>>>>>> 649905e3
             with ShiftScale entries containing 'shift' and 'scale' parameters
     """
     data_params = OrderedDict({})
@@ -170,12 +120,6 @@
         for event in events_config.keys():
             if event not in df.columns:
                 raise ValueError("Event {} not found in DataFrame.".format(event))
-<<<<<<< HEAD
-            data_params[event] = ShiftScale()   
-    return data_params
-
-def init_data_params(df, normalize, covariates_config=None, regressor_config=None, events_config=None, local_modeling=False):
-=======
             data_params[event] = ShiftScale()
     return data_params
 
@@ -183,7 +127,6 @@
 def init_data_params(
     df, normalize, covariates_config=None, regressor_config=None, events_config=None, local_modeling=False
 ):
->>>>>>> 649905e3
     """Initialize data scaling values.
 
     Note: We do a z normalization on the target series 'y',
@@ -201,30 +144,6 @@
         local_modeling (bool): when set to true each episode from list of dataframes will be considered
         locally (i.e. seasonality, data_params, normalization) - not fully implemented yet.
 
-<<<<<<< HEAD
-    Returns: 
-        data_params (OrderedDict or list of OrderedDict): scaling values 
-            with ShiftScale entries containing 'shift' and 'scale' parameters
-    """
-   
-    if isinstance(df, list):
-        df_list=df.copy()
-        if local_modeling: 
-            #Local Normalization
-            data_params=list()
-            for df in df_list:
-                data_params.append(data_params_definition(df, normalize, covariates_config, regressor_config, events_config))
-                log.debug("Global Modeling - Local Normalization - Data Parameters (shift, scale): {}".format([(k, (v.shift, v.scale)) for k, v in data_params[-1].items()]))            
-                log.warning('Local normalization will be implemented in the future - list of data_params may break the code')
-        else: 
-            #Global Normalization
-            df,_= join_dataframes(df_list)
-            data_params= data_params_definition(df, normalize, covariates_config, regressor_config, events_config)
-            log.debug("Global Modeling - Global Normalization - Data Parameters (shift, scale): {}".format([(k, (v.shift, v.scale)) for k, v in data_params.items()]))            
-    else: 
-        data_params=data_params_definition(df, normalize, covariates_config, regressor_config, events_config)
-        log.debug("Data Parameters (shift, scale): {}".format([(k, (v.shift, v.scale)) for k, v in data_params.items()]))            
-=======
     Returns:
         data_params (OrderedDict or list of OrderedDict): scaling values
             with ShiftScale entries containing 'shift' and 'scale' parameters
@@ -261,7 +180,6 @@
         log.debug(
             "Data Parameters (shift, scale): {}".format([(k, (v.shift, v.scale)) for k, v in data_params.items()])
         )
->>>>>>> 649905e3
     return data_params
 
 
@@ -307,12 +225,8 @@
         log.error("Normalization {} not defined.".format(norm_type))
     return ShiftScale(shift, scale)
 
-<<<<<<< HEAD
-def single_normalization(df,data_params):
-=======
 
 def single_normalization(df, data_params):
->>>>>>> 649905e3
     """Apply data scales.
 
     Applies data scaling factors to df using data_params.
@@ -335,15 +249,10 @@
         df[new_name] = df[name].sub(data_params[name].shift).div(data_params[name].scale)
     return df
 
+
 def normalize(df, data_params, local_modeling=False):
     """Apply data scales.
 
-<<<<<<< HEAD
-=======
-def normalize(df, data_params, local_modeling=False):
-    """Apply data scales.
-
->>>>>>> 649905e3
     Applies data scaling factors to df using data_params.
 
     Args:
@@ -355,29 +264,6 @@
     Returns:
         df: pd.DataFrame or list of pd.DataFrame, normalized
     """
-<<<<<<< HEAD
- 
-
-    if isinstance(df, list):
-        df_list=df.copy()
-        if local_modeling:
-            # Local Normalization
-            log.warning('Local normalization will be implemented in the future - list of data_params may break the code')
-            df_list_norm=list()
-            for df,df_data_params in zip(df_list,data_params):
-                df_list_norm.append(single_normalization(df,df_data_params))
-            df=df_list_norm
-        else:
-            # Global Normalization
-            df_joined,episodes= join_dataframes(df_list)
-            df= single_normalization(df_joined,data_params)
-            df= recover_dataframes(df,episodes)
-    else:
-        df=single_normalization(df,data_params)
-    return df 
-
-def single_check_dataframe(df,check_y,covariates,regressors,events):
-=======
 
     if isinstance(df, list):
         df_list = df.copy()
@@ -401,7 +287,6 @@
 
 
 def single_check_dataframe(df, check_y, covariates, regressors, events):
->>>>>>> 649905e3
     """Performs basic data sanity checks and ordering
 
     Prepare dataframe for fitting or predicting.
@@ -471,28 +356,6 @@
     df = df.reset_index(drop=True)
     return df
 
-def check_dataframe(df, check_y=True, covariates=None, regressors=None, events=None):
-    """Performs basic data sanity checks and ordering
-
-    Prepare dataframe for fitting or predicting.
-    Args:
-        df (pd.DataFrame or list of pd.DataFrame): with columns ds
-        check_y (bool): if df must have series values
-            set to True if training or predicting with autoregression
-        covariates (list or dict): covariate column names
-        regressors (list or dict): regressor column names
-        events (list or dict): event column names
-
-    Returns:
-        pd.DataFrame or list of pd.DataFrame
-    """
-    df_list=create_df_list(df)
-    checked_df=list()
-    for df in df_list:
-        checked_df.append(single_check_dataframe(df,check_y,covariates,regressors,events))
-    df=checked_df
-    return df[0] if len(df)==1 else df
-
 
 def check_dataframe(df, check_y=True, covariates=None, regressors=None, events=None):
     """Performs basic data sanity checks and ordering
@@ -574,12 +437,8 @@
     folds_val = crossvalidation_split_df(df_train, n_lags, n_forecasts, k, fold_pct=fold_pct_val, fold_overlap_pct=0.0)
     return folds_val, folds_test
 
-<<<<<<< HEAD
-def single_split_df(df,n_lags,n_forecasts,valid_p,inputs_overbleed):
-=======
 
 def single_split_df(df, n_lags, n_forecasts, valid_p, inputs_overbleed):
->>>>>>> 649905e3
     """Splits timeseries df into train and validation sets.
 
     Prevents overbleed of targets. Overbleed of inputs can be configured. In case of global modeling the split could be either local or global.
@@ -612,68 +471,6 @@
     df_train = df.copy(deep=True).iloc[:split_idx_train].reset_index(drop=True)
     df_val = df.copy(deep=True).iloc[split_idx_val:].reset_index(drop=True)
     log.debug("{} n_train, {} n_eval".format(n_train, n_samples - n_train))
-    return df_train,df_val
-
-def find_time_threshold(df_list,n_lags,valid_p,inputs_overbleed):
-    if not 0<valid_p<1:
-        log.error('Please type a valid value for valid_p (for global modeling it should be between 0 and 1.0)')
-    df_joint,_=join_dataframes(df_list)
-    df_joint=df_joint.sort_values("ds")
-    df_joint=df_joint.reset_index(drop=True)
-    n_samples=len(df_joint)
-    n_samples = n_samples if inputs_overbleed else n_samples - n_lags
-    n_valid = max(1, int(n_samples * valid_p))
-    n_train = n_samples - n_valid
-    threshold_time_stamp=df_joint.loc[n_train,'ds']
-    log.debug('Time threshold: ',threshold_time_stamp)
-    return threshold_time_stamp
-
-def split_considering_timestamp(df_list, threshold_time_stamp):
-    df_train=list()
-    df_val=list()
-    for df in df_list:
-        if df['ds'].max()<threshold_time_stamp:
-            df_train.append(df)
-        elif df['ds'].min()>threshold_time_stamp:
-            df_val.append(df)
-        else:
-            df_train.append(df[df['ds']<threshold_time_stamp])
-            df_val.append(df[df['ds']>=threshold_time_stamp])
-    return df_train,df_val
-
-def split_df(df, n_lags, n_forecasts, valid_p=0.2, inputs_overbleed=True, local_modeling=False):
-    """Splits timeseries df into train and validation sets.
-
-    Prevents overbleed of targets. Overbleed of inputs can be configured. In case of global modeling the split could be either local or global.
-
-    Args:
-        df (pd.DataFrame or list of pd.Dataframe): data
-        n_lags (int): identical to NeuralProhet
-        n_forecasts (int): identical to NeuralProhet
-        valid_p (float, int): fraction (0,1) of data to use for holdout validation set,
-            or number of validation samples >1
-        inputs_overbleed (bool): Whether to allow last training targets to be first validation inputs (never targets)
-        local_modeling (bool): when set to true each episode from list of dataframes will be considered
-        locally (i.e. seasonality, data_params, normalization) - not fully implemented yet.
-    Returns:
-        df_train (pd.DataFrame or list of pd.Dataframe):  training data
-        df_val (pd.DataFrame or list of pd.Dataframe): validation data
-    """        
-    if isinstance(df, list):
-        df_list=df.copy()
-        df_train_list=list()
-        df_val_list=list()
-        if local_modeling:
-            for df in df_list:
-                df_train,df_val=single_split_df(df,n_lags,n_forecasts,valid_p,inputs_overbleed)
-                df_train_list.append(df_train)
-                df_val_list.append(df_val)
-            df_train,df_val=df_train_list,df_val_list
-        else:   
-            threshold_time_stamp=find_time_threshold(df_list,n_lags,valid_p,inputs_overbleed)
-            df_train,df_val = split_considering_timestamp(df_list,threshold_time_stamp)
-    else:
-        df_train,df_val=single_split_df(df,n_lags,n_forecasts,valid_p,inputs_overbleed)
     return df_train, df_val
 
 
@@ -845,22 +642,12 @@
     remaining_na = sum(series.isnull())
     return series, remaining_na
 
-<<<<<<< HEAD
-def make_list_dataframes(df,episodes):
-    df_list=list()
-    for i in range(0,episodes):
-=======
 
 def make_list_dataframes(df, episodes):
     df_list = list()
     for i in range(0, episodes):
->>>>>>> 649905e3
         if df is not None:
             df_list.append(df.copy())
         else:
             df_list.append(None)
-<<<<<<< HEAD
-    return df_list
-=======
-    return df_list
->>>>>>> 649905e3
+    return df_list