from collections import OrderedDict
from datetime import datetime
import pandas as pd
import numpy as np
import torch
from torch.utils.data.dataset import Dataset
from neuralprophet import hdays as hdays_part2
import holidays as hdays_part1
from collections import defaultdict
from neuralprophet import utils
import logging

log = logging.getLogger("NP.time_dataset")


class TimeDataset(Dataset):
    """Create a PyTorch dataset of a tabularized time-series"""

    def __init__(self, *args, **kwargs):
        """Initialize Timedataset from time-series df.

        Args:
            *args (): identical to tabularize_univariate_datetime
            **kwargs (): identical to tabularize_univariate_datetime
        """
        self.length = None
        self.inputs = None
        self.targets = None
        self.two_level_inputs = ["seasonalities", "covariates"]
        inputs, targets = tabularize_univariate_datetime(*args, **kwargs)
        self.init_after_tabularized(inputs, targets)

    def init_after_tabularized(self, inputs, targets=None):
        """Create Timedataset with data.

        Args:
            inputs (ordered dict): identical to returns from tabularize_univariate_datetime
            targets (np.array, float): identical to returns from tabularize_univariate_datetime
        """
        inputs_dtype = {
            "time": torch.float,
            # "changepoints": torch.bool,
            "seasonalities": torch.float,
            "events": torch.float,
            "lags": torch.float,
            "covariates": torch.float,
            "regressors": torch.float,
        }
        targets_dtype = torch.float
        self.length = inputs["time"].shape[0]

        self.inputs = OrderedDict({})
        for key, data in inputs.items():
            if key in self.two_level_inputs or key == "events" or key == "regressors":
                self.inputs[key] = OrderedDict({})
                for name, features in data.items():
                    self.inputs[key][name] = torch.from_numpy(features).type(inputs_dtype[key])
            else:
                self.inputs[key] = torch.from_numpy(data).type(inputs_dtype[key])
        self.targets = torch.from_numpy(targets).type(targets_dtype)

    def __getitem__(self, index):
        """Overrides parent class method to get an item at index.

        Args:
            index (int): sample location in dataset

        Returns:
            sample (OrderedDict): model inputs
                time (torch tensor, float), dims: (1)
                seasonalities (OrderedDict), named seasonalities, each with features
                    (torch tensor, float) of dims: (n_features[name])
                lags (torch tensor, float), dims: (n_lags)
                covariates (OrderedDict), named covariates, each with features
                    (np.array, float) of dims: (n_lags)
                events (OrderedDict), all events both additive and multiplicative,
                    each with features (np.array, float) of dims: (n_lags)
                regressors (OrderedDict), all regressors both additive and multiplicative,
                    each with features (np.array, float) of dims: (n_lags)
            targets (torch tensor, float): targets to be predicted, dims: (n_forecasts)
        """
        # Future TODO: vectorize
        sample = OrderedDict({})
        for key, data in self.inputs.items():
            if key in self.two_level_inputs:
                sample[key] = OrderedDict({})
                for name, period_features in self.inputs[key].items():
                    sample[key][name] = period_features[index]
            elif key == "events" or key == "regressors":
                sample[key] = OrderedDict({})
                for mode, features in self.inputs[key].items():
                    sample[key][mode] = features[index, :, :]
            else:
                sample[key] = data[index]
        targets = self.targets[index]
        return sample, targets

    def __len__(self):
        """Overrides Parent class method to get data length."""
        return self.length


def tabularize_univariate_datetime(
    df,
    season_config=None,
    n_lags=0,
    n_forecasts=1,
    events_config=None,
    country_holidays_config=None,
    covar_config=None,
    regressors_config=None,
    predict_mode=False,
):
    """Create a tabular dataset from univariate timeseries for supervised forecasting.

    Note: data must be clean and have no gaps.

    Args:
        df (pd.DataFrame): Sequence of observations
            with original 'ds', 'y' and normalized 't', 'y_scaled' columns.
        season_config (configure.Season): configuration for seasonalities.
        n_lags (int): number of lagged values of series to include as model inputs. Aka AR-order
        n_forecasts (int): number of steps to forecast into future.
        events_config (OrderedDict): user specified events, each with their
            upper, lower windows (int) and regularization
        country_holidays_config (OrderedDict): Configurations (holiday_names, upper, lower windows,
            regularization) for country specific holidays
        covar_config (OrderedDict<configure.Covar>): configuration for covariates
        regressors_config (OrderedDict): configuration for regressors
        predict_mode (bool): False (default) includes target values.
            True does not include targets but includes entire dataset as input

    Returns:
        inputs (OrderedDict): model inputs, each of len(df) but with varying dimensions
            time (np.array, float), dims: (num_samples, 1)
            seasonalities (OrderedDict), named seasonalities, each with features
                (np.array, float) of dims: (num_samples, n_features[name])
            lags (np.array, float), dims: (num_samples, n_lags)
            covariates (OrderedDict), named covariates, each with features
                (np.array, float) of dims: (num_samples, n_lags)
            events (OrderedDict), events, each with features
                (np.array, float) of dims: (num_samples, n_lags)
            regressors (OrderedDict), regressors, each with features
                (np.array, float) of dims: (num_samples, n_lags)
        targets (np.array, float): targets to be predicted of same length as each of the model inputs,
            dims: (num_samples, n_forecasts)
    """
    n_samples = len(df) - n_lags + 1 - n_forecasts
    # data is stored in OrderedDict
    inputs = OrderedDict({})

    def _stride_time_features_for_forecasts(x):
        # only for case where n_lags > 0
        return np.array([x[n_lags + i : n_lags + i + n_forecasts] for i in range(n_samples)])

    # time is the time at each forecast step
    t = df.loc[:, "t"].values
    if n_lags == 0:
        assert n_forecasts == 1
        time = np.expand_dims(t, 1)
    else:
        time = _stride_time_features_for_forecasts(t)
    inputs["time"] = time

    if season_config is not None:
        seasonalities = seasonal_features_from_dates(df["ds"], season_config)
        for name, features in seasonalities.items():
            if n_lags == 0:
                seasonalities[name] = np.expand_dims(features, axis=1)
            else:
                # stride into num_forecast at dim=1 for each sample, just like we did with time
                seasonalities[name] = _stride_time_features_for_forecasts(features)
        inputs["seasonalities"] = seasonalities

    def _stride_lagged_features(df_col_name, feature_dims):
        # only for case where n_lags > 0
        series = df.loc[:, df_col_name].values
        return np.array([series[i + n_lags - feature_dims : i + n_lags] for i in range(n_samples)])

    if n_lags > 0 and "y" in df.columns:
        inputs["lags"] = _stride_lagged_features(df_col_name="y_scaled", feature_dims=n_lags)
        if np.isnan(inputs["lags"]).any():
            raise ValueError("Input lags contain NaN values in y.")

    if covar_config is not None and n_lags > 0:
        covariates = OrderedDict({})
        for covar in df.columns:
            if covar in covar_config:
                assert n_lags > 0
                window = n_lags
                if covar_config[covar].as_scalar:
                    window = 1
                covariates[covar] = _stride_lagged_features(df_col_name=covar, feature_dims=window)
                if np.isnan(covariates[covar]).any():
                    raise ValueError("Input lags contain NaN values in ", covar)

        inputs["covariates"] = covariates

    # get the regressors features
    if regressors_config is not None:
        additive_regressors, multiplicative_regressors = make_regressors_features(df, regressors_config)

        regressors = OrderedDict({})
        if n_lags == 0:
            if additive_regressors is not None:
                regressors["additive"] = np.expand_dims(additive_regressors, axis=1)
            if multiplicative_regressors is not None:
                regressors["multiplicative"] = np.expand_dims(multiplicative_regressors, axis=1)
        else:
            if additive_regressors is not None:
                additive_regressor_feature_windows = []
                for i in range(0, additive_regressors.shape[1]):
                    # stride into num_forecast at dim=1 for each sample, just like we did with time
                    additive_regressor_feature_windows.append(
                        _stride_time_features_for_forecasts(additive_regressors[:, i])
                    )
                additive_regressors = np.dstack(additive_regressor_feature_windows)
                regressors["additive"] = additive_regressors

            if multiplicative_regressors is not None:
                multiplicative_regressor_feature_windows = []
                for i in range(0, multiplicative_regressors.shape[1]):
                    # stride into num_forecast at dim=1 for each sample, just like we did with time
                    multiplicative_regressor_feature_windows.append(
                        _stride_time_features_for_forecasts(multiplicative_regressors[:, i])
                    )
                multiplicative_regressors = np.dstack(multiplicative_regressor_feature_windows)
                regressors["multiplicative"] = multiplicative_regressors

        inputs["regressors"] = regressors

    # get the events features
    if events_config is not None or country_holidays_config is not None:
        additive_events, multiplicative_events = make_events_features(df, events_config, country_holidays_config)

        events = OrderedDict({})
        if n_lags == 0:
            if additive_events is not None:
                events["additive"] = np.expand_dims(additive_events, axis=1)
            if multiplicative_events is not None:
                events["multiplicative"] = np.expand_dims(multiplicative_events, axis=1)
        else:
            if additive_events is not None:
                additive_event_feature_windows = []
                for i in range(0, additive_events.shape[1]):
                    # stride into num_forecast at dim=1 for each sample, just like we did with time
                    additive_event_feature_windows.append(_stride_time_features_for_forecasts(additive_events[:, i]))
                additive_events = np.dstack(additive_event_feature_windows)
                events["additive"] = additive_events

            if multiplicative_events is not None:
                multiplicative_event_feature_windows = []
                for i in range(0, multiplicative_events.shape[1]):
                    # stride into num_forecast at dim=1 for each sample, just like we did with time
                    multiplicative_event_feature_windows.append(
                        _stride_time_features_for_forecasts(multiplicative_events[:, i])
                    )
                multiplicative_events = np.dstack(multiplicative_event_feature_windows)
                events["multiplicative"] = multiplicative_events

        inputs["events"] = events

    if predict_mode:
        targets = np.empty_like(time)
    else:
        targets = _stride_time_features_for_forecasts(df["y_scaled"].values)

    tabularized_input_shapes_str = ""
    for key, value in inputs.items():
        if key in ["seasonalities", "covariates", "events", "regressors"]:
            for name, period_features in value.items():
                tabularized_input_shapes_str += ("    {} {} {}\n").format(name, key, period_features.shape)
        else:
            tabularized_input_shapes_str += ("    {} {} \n").format(key, value.shape)
    log.debug("Tabularized inputs shapes: \n{}".format(tabularized_input_shapes_str))

    return inputs, targets


def fourier_series(dates, period, series_order):
    """Provides Fourier series components with the specified frequency and order.

    Note: Identical to OG Prophet.

    Args:
        dates (pd.Series): containing timestamps.
        period (float): Number of days of the period.
        series_order (int): Number of fourier components.

    Returns:
        Matrix with seasonality features.
    """
    # convert to days since epoch
    t = np.array((dates - datetime(1970, 1, 1)).dt.total_seconds().astype(float)) / (3600 * 24.0)
    return fourier_series_t(t, period, series_order)


def fourier_series_t(t, period, series_order):
    """Provides Fourier series components with the specified frequency and order.

    Note: Identical to OG Prophet.

    Args:
        t (pd.Series, float): containing time as floating point number of days.
        period (float): Number of days of the period.
        series_order (int): Number of fourier components.

    Returns:
        Matrix with seasonality features.
    """
    features = np.column_stack(
        [fun((2.0 * (i + 1) * np.pi * t / period)) for i in range(series_order) for fun in (np.sin, np.cos)]
    )
    return features


def make_country_specific_holidays_df(year_list, country):
    """
    Make dataframe of country specific holidays for given years and countries

    Args:
        year_list (list): a list of years
        country (string): country name

    Returns:
        pd.DataFrame with 'ds' and 'holiday'.
    """

    try:
        country_specific_holidays = getattr(hdays_part2, country)(years=year_list)
    except AttributeError:
        try:
            country_specific_holidays = getattr(hdays_part1, country)(years=year_list)
        except AttributeError:
            raise AttributeError("Holidays in {} are not currently supported!".format(country))
    country_specific_holidays_dict = defaultdict(list)
    for date, holiday in country_specific_holidays.items():
        country_specific_holidays_dict[holiday].append(pd.to_datetime(date))
    return country_specific_holidays_dict


def make_events_features(df, events_config=None, country_holidays_config=None):
    """
    Construct arrays of all event features

    Args:
        df (pd.DataFrame): dataframe with all values including the user specified events (provided by user)
        events_config (OrderedDict): user specified events, each with their
            upper, lower windows (int), regularization
        country_holidays_config (configure.Holidays): Configurations (holiday_names, upper, lower windows, regularization)
            for country specific holidays

    Returns:
        additive_events (np.array): all additive event features (both user specified and country specific)
        multiplicative_events (np.array): all multiplicative event features (both user specified and country specific)
    """

    additive_events = pd.DataFrame()
    multiplicative_events = pd.DataFrame()

    # create all user specified events
    if events_config is not None:
        for event, configs in events_config.items():
            if event not in df.columns:
                df[event] = 0.0
            feature = df[event]
            lw = configs.lower_window
            uw = configs.upper_window
            mode = configs.mode
            # create lower and upper window features
            for offset in range(lw, uw + 1):
                key = utils.create_event_names_for_offsets(event, offset)
                offset_feature = feature.shift(periods=offset, fill_value=0)
                if mode == "additive":
                    additive_events[key] = offset_feature
                else:
                    multiplicative_events[key] = offset_feature

    # create all country specific holidays
    if country_holidays_config is not None:
        lw = country_holidays_config.lower_window
        uw = country_holidays_config.upper_window
        mode = country_holidays_config.mode
        year_list = list({x.year for x in df.ds})
        country_holidays_dict = make_country_specific_holidays_df(year_list, country_holidays_config.country)
        for holiday in country_holidays_config.holiday_names:
            feature = pd.Series([0.0] * df.shape[0])
            if holiday in country_holidays_dict.keys():
                dates = country_holidays_dict[holiday]
                feature[df.ds.isin(dates)] = 1.0
            for offset in range(lw, uw + 1):
                key = utils.create_event_names_for_offsets(holiday, offset)
                offset_feature = feature.shift(periods=offset, fill_value=0)
                if mode == "additive":
                    additive_events[key] = offset_feature
                else:
                    multiplicative_events[key] = offset_feature

    # Make sure column order is consistent
    if not additive_events.empty:
        additive_events = additive_events[sorted(additive_events.columns.tolist())]
        additive_events = additive_events.values
    else:
        additive_events = None
    if not multiplicative_events.empty:
        multiplicative_events = multiplicative_events[sorted(multiplicative_events.columns.tolist())]
        multiplicative_events = multiplicative_events.values
    else:
        multiplicative_events = None

    return additive_events, multiplicative_events


def make_regressors_features(df, regressors_config):
    """Construct arrays of all scalar regressor features

    Args:
        df (pd.DataFrame): dataframe with all values including the user specified regressors
        regressors_config (OrderedDict): user specified regressors config

    Returns:
        additive_regressors (np.array): all additive regressor features
        multiplicative_regressors (np.array): all multiplicative regressor features

    """
    additive_regressors = pd.DataFrame()
    multiplicative_regressors = pd.DataFrame()

    for reg in df.columns:
        if reg in regressors_config:
            mode = regressors_config[reg].mode
            if mode == "additive":
                additive_regressors[reg] = df[reg]
            else:
                multiplicative_regressors[reg] = df[reg]

    if not additive_regressors.empty:
        additive_regressors = additive_regressors[sorted(additive_regressors.columns.tolist())]
        additive_regressors = additive_regressors.values
    else:
        additive_regressors = None
    if not multiplicative_regressors.empty:
        multiplicative_regressors = multiplicative_regressors[sorted(multiplicative_regressors.columns.tolist())]
        multiplicative_regressors = multiplicative_regressors.values
    else:
        multiplicative_regressors = None

    return additive_regressors, multiplicative_regressors


def seasonal_features_from_dates(dates, season_config):
    """Dataframe with seasonality features.

    Includes seasonality features, holiday features, and added regressors.

    Args:
        dates (pd.Series): with dates for computing seasonality features
        season_config (Season): configuration from NeuralProphet

    Returns:
         Dictionary with keys for each period name containing an np.array with the respective regression features.
            each with dims: (len(dates), 2*fourier_order)
    """
    assert len(dates.shape) == 1
    seasonalities = OrderedDict({})
    # Seasonality features
    for name, period in season_config.periods.items():
        if period.resolution > 0:
            if season_config.computation == "fourier":
                features = fourier_series(
                    dates=dates,
                    period=period.period,
                    series_order=period.resolution,
                )
            else:
                raise NotImplementedError
            seasonalities[name] = features
    return seasonalities

<<<<<<< HEAD
def merging_dataset(dataset):
    all_items = []
    for data in dataset:
        for i in range(0,len(data)):
=======

def merging_dataset(dataset):
    all_items = []
    for data in dataset:
        for i in range(0, len(data)):
>>>>>>> 649905e3
            all_items.append(data[i])
    return all_items


class GlobalTimeDataset(Dataset):
<<<<<<< HEAD
  def __init__(self, uncombined_dataset, transform=None):    
    self.combined_timedataset = merging_dataset(uncombined_dataset)
    
  def __len__(self):
    return len(self.combined_timedataset)
  
  def __getitem__(self, idx):
    sample = self.combined_timedataset[idx]      
    return sample
=======
    def __init__(self, uncombined_dataset, transform=None):
        self.combined_timedataset = merging_dataset(uncombined_dataset)

    def __len__(self):
        return len(self.combined_timedataset)

    def __getitem__(self, idx):
        sample = self.combined_timedataset[idx]
        return sample
>>>>>>> 649905e3
<|MERGE_RESOLUTION|>--- conflicted
+++ resolved
@@ -477,34 +477,16 @@
             seasonalities[name] = features
     return seasonalities
 
-<<<<<<< HEAD
-def merging_dataset(dataset):
-    all_items = []
-    for data in dataset:
-        for i in range(0,len(data)):
-=======
 
 def merging_dataset(dataset):
     all_items = []
     for data in dataset:
         for i in range(0, len(data)):
->>>>>>> 649905e3
             all_items.append(data[i])
     return all_items
 
 
 class GlobalTimeDataset(Dataset):
-<<<<<<< HEAD
-  def __init__(self, uncombined_dataset, transform=None):    
-    self.combined_timedataset = merging_dataset(uncombined_dataset)
-    
-  def __len__(self):
-    return len(self.combined_timedataset)
-  
-  def __getitem__(self, idx):
-    sample = self.combined_timedataset[idx]      
-    return sample
-=======
     def __init__(self, uncombined_dataset, transform=None):
         self.combined_timedataset = merging_dataset(uncombined_dataset)
 
@@ -513,5 +495,4 @@
 
     def __getitem__(self, idx):
         sample = self.combined_timedataset[idx]
-        return sample
->>>>>>> 649905e3
+        return sample