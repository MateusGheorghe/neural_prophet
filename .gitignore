__py*
*.egg*
*.idea*
**/*.log
**/*.pyc
**/__pycache__/
**/*.gz
**/*.whl
**/*egg-info/
site/
*.ipynb_checkpoints*
<<<<<<< HEAD
build/
=======
build/
dist/
>>>>>>> 4e3d8b74
<|MERGE_RESOLUTION|>--- conflicted
+++ resolved
@@ -9,9 +9,5 @@
 **/*egg-info/
 site/
 *.ipynb_checkpoints*
-<<<<<<< HEAD
 build/
-=======
-build/
-dist/
->>>>>>> 4e3d8b74
+dist/